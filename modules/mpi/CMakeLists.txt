--- conflicted
+++ resolved
@@ -21,10 +21,6 @@
   INCLUDE_DIRECTORIES(${CMAKE_CURRENT_SOURCE_DIR}/..)
 
   OSPRAY_CREATE_LIBRARY(ospray_module_mpi
-<<<<<<< HEAD
-
-=======
->>>>>>> 9a37b456
     MPIDevice.cpp
     worker.cpp
 
@@ -74,9 +70,4 @@
     ospray_module_mpi
   )
 
-<<<<<<< HEAD
-#ADD_SUBDIRECTORY(module)
-
-=======
->>>>>>> 9a37b456
 ENDIF (OSPRAY_MODULE_MPI)