// ======================================================================== //
// Copyright 2009-2015 Intel Corporation                                    //
//                                                                          //
// Licensed under the Apache License, Version 2.0 (the "License");          //
// you may not use this file except in compliance with the License.         //
// You may obtain a copy of the License at                                  //
//                                                                          //
//     http://www.apache.org/licenses/LICENSE-2.0                           //
//                                                                          //
// Unless required by applicable law or agreed to in writing, software      //
// distributed under the License is distributed on an "AS IS" BASIS,        //
// WITHOUT WARRANTIES OR CONDITIONS OF ANY KIND, either express or implied. //
// See the License for the specific language governing permissions and      //
// limitations under the License.                                           //
// ======================================================================== //

#include <stdio.h>
#include <string.h>
#include "modules/loaders/RMVolumeFile.h"
#include "ospray/common/OSPCommon.h"
#include "common/sys/sysinfo.h"
#include "common/sys/thread.h"
#ifdef __LINUX__
# include <sched.h>
#endif
#include <stdint.h>

struct RMLoaderThreads {
  OSPVolume volume;
  embree::MutexSys mutex;
  int nextBlockID;
  int numThreads;
  int timeStep;
  pthread_t *thread;
  std::string inFilesDir;

  struct Block {
    uint8_t voxel[256*256*128];
  };


  RMLoaderThreads(OSPVolume volume, const std::string &fileName, int numThreads=10) 
    : volume(volume), nextBlockID(0), thread(NULL),
      numThreads(numThreads)
  {
    inFilesDir = fileName;

    const char *slash = rindex(fileName.c_str(),'/');
    std::string base 
      = slash != NULL
      ? std::string(slash+1)
      : fileName;
      
    int rc = sscanf(base.c_str(),"bob%03d.bob",&timeStep);
    if (rc != 1)
      throw std::runtime_error("could not extract time step from bob file name "+base);

    thread = new pthread_t[numThreads];
    for (int i=0;i<numThreads;i++)
      pthread_create(thread+i,NULL,(void*(*)(void*))threadFunc,this);
    void *result = NULL;
    for (int i=0;i<numThreads;i++)
      pthread_join(thread[i],&result);
  };

  void loadBlock(Block &block, const std::string &fileNameBase, size_t blockID)
  {
    char fileName[10000];
    sprintf(fileName,"%s/d_%04d_%04li.gz",fileNameBase.c_str(),timeStep,blockID);

    const std::string cmd = "/usr/bin/gunzip -c "+std::string(fileName);
    FILE *file = popen(cmd.c_str(),"r");
    if (!file)
      throw std::runtime_error("could not open file in popen command '"+cmd+"'");
    assert(file);
<<<<<<< HEAD
    fread(block.voxel,sizeof(uint8),256*256*128,file);

=======
    fread(block.voxel,sizeof(uint8_t),256*256*128,file);
>>>>>>> 261c4c0d
    pclose(file);
  }
  
  void run() 
  {
    static int nextThreadID = 0;
    mutex.lock();
    int threadID = nextThreadID++;
    embree::setAffinity(threadID);
    mutex.unlock();

    Block *block = new Block;
    while(1) {
      mutex.lock();
      int blockID = nextBlockID++;
      mutex.unlock();
      if (blockID >= 8*8*15) break;

      // int b = K*64+J*8+I;
      int I = blockID % 8;
      int J = (blockID / 8) % 8;
      int K = (blockID / 64);
      
      int cpu = -1;
#ifdef __LINUX__
      cpu = sched_getcpu();
#endif
      printf("[b%i:%i,%i,%i,(%i)]",blockID,I,J,K,cpu); fflush(0);
      int timeStep = 035;
      loadBlock(*block,inFilesDir,blockID);

      mutex.lock();
      ospSetRegion(volume,block->voxel,osp::vec3i(I*256,J*256,K*128),osp::vec3i(256,256,128));
      mutex.unlock();
    }
    delete block;
  }

  static void *threadFunc(void *arg)
  { ((RMLoaderThreads *)arg)->run(); return NULL; }
  ~RMLoaderThreads() { delete[] thread; };
};

OSPVolume RMVolumeFile::importVolume(OSPVolume volume)
{
  // Update the provided dimensions of the volume for the subvolume specified.
  ospSetVec3i(volume, "dimensions", osp::vec3i(2048,2048,1920));
  ospSetString(volume,"voxelType", "uchar");
  
  int numThreads = embree::getNumberOfLogicalThreads(); //20;

  RMLoaderThreads(volume,fileName,numThreads);

  // Return the volume.
  return(volume);
}

<|MERGE_RESOLUTION|>--- conflicted
+++ resolved
@@ -73,12 +73,7 @@
     if (!file)
       throw std::runtime_error("could not open file in popen command '"+cmd+"'");
     assert(file);
-<<<<<<< HEAD
-    fread(block.voxel,sizeof(uint8),256*256*128,file);
-
-=======
     fread(block.voxel,sizeof(uint8_t),256*256*128,file);
->>>>>>> 261c4c0d
     pclose(file);
   }
   
