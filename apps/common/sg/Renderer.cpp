--- conflicted
+++ resolved
@@ -127,11 +127,7 @@
       return std::dynamic_pointer_cast<sg::Camera>(camera);
     }
 
-<<<<<<< HEAD
-    void Renderer::setCamera(const Ref<sg::Camera> &camera)
-=======
     void Renderer::setCamera(const std::shared_ptr<sg::Camera> &camera) 
->>>>>>> 7105ff0f
     {
       this->camera = camera;
       if (camera)
@@ -148,13 +144,8 @@
       resetAccumulation();
     }
 
-<<<<<<< HEAD
-    void Renderer::setIntegrator(const Ref<sg::Integrator> &integrator)
-    {
-=======
     void Renderer::setIntegrator(const std::shared_ptr<sg::Integrator> &integrator) 
     {      
->>>>>>> 7105ff0f
       this->integrator = integrator;
       if (integrator) {
         integrator->commit();
