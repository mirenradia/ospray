// ======================================================================== //
// Copyright 2009-2017 Intel Corporation                                    //
//                                                                          //
// Licensed under the Apache License, Version 2.0 (the "License");          //
// you may not use this file except in compliance with the License.         //
// You may obtain a copy of the License at                                  //
//                                                                          //
//     http://www.apache.org/licenses/LICENSE-2.0                           //
//                                                                          //
// Unless required by applicable law or agreed to in writing, software      //
// distributed under the License is distributed on an "AS IS" BASIS,        //
// WITHOUT WARRANTIES OR CONDITIONS OF ANY KIND, either express or implied. //
// See the License for the specific language governing permissions and      //
// limitations under the License.                                           //
// ======================================================================== //

#pragma once

// sg
#include "sg/transferFunction/TransferFunction.h"

namespace ospray {
  namespace sg {

    /*! a geometry node - the generic geometry node */
    struct Volume : public sg::Renderable {
      Volume() : volume(nullptr) { 
        add(createNode("transferFunction", "TransferFunction"));
        add(createNode("gradientShadingEnabled", "bool", true));
        add(createNode("preIntegration", "bool", true));
        add(createNode("singleSahde", "bool", true));
        add(createNode("adaptiveSampling", "bool", true));
        add(createNode("adaptiveScalar", "float", 15.f));
        add(createNode("adaptiveBacktrack", "float", 0.03f));
        add(createNode("samplingRate", "float", 0.125f));
        add(createNode("adaptiveMaxSamplingRate", "float", 2.f));
        add(createNode("volumeClippingBoxLower", "vec3f", vec3f(0.f)));
        add(createNode("volumeClippingBoxUpper", "vec3f", vec3f(0.f)));
        add(createNode("specular", "vec3f", vec3f(0.3f)));
      };

      /*! \brief returns a std::string with the c++ name of this class */
      virtual    std::string toString() const override;

      //! return bounding box of all primitives
      virtual box3f getBounds() override = 0;

      //! serialize into given serialization state 
      virtual void serialize(sg::Serialization::State &state) override;

      virtual void preRender(RenderContext &ctx) override;

      static bool useDataDistributedVolume;

      SG_NODE_DECLARE_MEMBER(std::shared_ptr<TransferFunction>,transferFunction,TransferFunction);    
      //! ospray volume object handle
      public: OSPVolume volume;
    };

    /*! a plain old structured volume */
    struct StructuredVolume : public Volume {
      //! constructor
      StructuredVolume();

      /*! \brief returns a std::string with the c++ name of this class */
      virtual    std::string toString() const override;

      //! return bounding box of all primitives
      virtual box3f getBounds() override;

      //! \brief Initialize this node's value from given XML node 
      virtual void setFromXML(const xml::Node &node,
                              const unsigned char *binBasePtr) override;

      /*! \brief 'render' the object to ospray */
<<<<<<< HEAD
      virtual void render(RenderContext &ctx);
      
      virtual void postCommit(RenderContext &ctx) override;
=======
      virtual void render(RenderContext &ctx) override;
>>>>>>> 7105ff0f

      SG_NODE_DECLARE_MEMBER(vec3i,dimensions,Dimensions)
      SG_NODE_DECLARE_MEMBER(std::string,voxelType,ScalarType)

      const unsigned char *mappedPointer;
    };

    /*! a plain old structured volume */
    struct StructuredVolumeFromFile : public Volume {
      //! constructor
      StructuredVolumeFromFile();

      /*! \brief returns a std::string with the c++ name of this class */
      virtual    std::string toString() const override;

      //! return bounding box of all primitives
      virtual box3f getBounds() override;

      //! \brief Initialize this node's value from given XML node 
      virtual void setFromXML(const xml::Node &node,
                              const unsigned char *binBasePtr) override;

      /*! \brief 'render' the object to ospray */
      virtual void render(RenderContext &ctx) override;

      virtual void preCommit(RenderContext &ctx) override;
      virtual void postCommit(RenderContext &ctx) override;


      SG_NODE_DECLARE_MEMBER(vec3i,dimensions,Dimensions);    
      SG_NODE_DECLARE_MEMBER(std::string,fileName,FileName);    
      SG_NODE_DECLARE_MEMBER(std::string,voxelType,ScalarType);    

    public:
      //! \brief file name of the xml doc when the node was loaded/parsed from xml 
      /*! \detailed we need this to properly resolve relative file names */
      FileName fileNameOfCorrespondingXmlDoc;

    };

    /*! a structured volume whose input comes from a set of stacked RAW files */
    struct StackedRawSlices : public Volume {

      StackedRawSlices();

      /*! \brief returns a std::string with the c++ name of this class */
      virtual    std::string toString() const override;

      //! return bounding box of all primitives
      virtual box3f getBounds() override;

      //! \brief Initialize this node's value from given XML node 
      virtual void setFromXML(const xml::Node &node,
                              const unsigned char *binBasePtr) override;

      /*! \brief 'render' the object to ospray */
      virtual void render(RenderContext &ctx) override;

      /*! resolution (X x Y) of each slice */
      SG_NODE_DECLARE_MEMBER(vec2i,sliceResolution,SliceResolution);    
      /*! base path name for the slices, in "printf format" (e.g., "/mydir/slice%04i.raw") */
      SG_NODE_DECLARE_MEMBER(std::string,baseName,BaseName);    
      SG_NODE_DECLARE_MEMBER(int32_t,firstSliceID,FirstSliceID);    
      SG_NODE_DECLARE_MEMBER(int32_t,numSlices,numSlices);    
      SG_NODE_DECLARE_MEMBER(std::string,voxelType,ScalarType);    

      //! actual dimensions after the data is loaded in - to be computed from sliceResolutiona nd numSlices
      SG_NODE_DECLARE_MEMBER(vec3i,dimensions,Dimensions);    
    };
    
  } // ::ospray::sg
} // ::ospray

<|MERGE_RESOLUTION|>--- conflicted
+++ resolved
@@ -73,13 +73,9 @@
                               const unsigned char *binBasePtr) override;
 
       /*! \brief 'render' the object to ospray */
-<<<<<<< HEAD
       virtual void render(RenderContext &ctx);
       
       virtual void postCommit(RenderContext &ctx) override;
-=======
-      virtual void render(RenderContext &ctx) override;
->>>>>>> 7105ff0f
 
       SG_NODE_DECLARE_MEMBER(vec3i,dimensions,Dimensions)
       SG_NODE_DECLARE_MEMBER(std::string,voxelType,ScalarType)
