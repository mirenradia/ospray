// ======================================================================== //
// Copyright 2009-2016 Intel Corporation                                    //
//                                                                          //
// Licensed under the Apache License, Version 2.0 (the "License");          //
// you may not use this file except in compliance with the License.         //
// You may obtain a copy of the License at                                  //
//                                                                          //
//     http://www.apache.org/licenses/LICENSE-2.0                           //
//                                                                          //
// Unless required by applicable law or agreed to in writing, software      //
// distributed under the License is distributed on an "AS IS" BASIS,        //
// WITHOUT WARRANTIES OR CONDITIONS OF ANY KIND, either express or implied. //
// See the License for the specific language governing permissions and      //
// limitations under the License.                                           //
// ======================================================================== //

#include <chrono>
#include "TriangleMeshSceneParser.h"

#include <ospray_cpp/Data.h>
#include <common/miniSG/miniSG.h>

using namespace ospray;
using namespace ospcommon;

#include <string>
#include <iostream>
using std::cerr;
using std::endl;

// Static local helper functions //////////////////////////////////////////////

static void warnMaterial(const std::string &type)
{
  static std::map<std::string,int> numOccurances;
  if (numOccurances[type] == 0)
  {
    cerr << "could not create material type '"<<  type <<
            "'. Replacing with default material." << endl;
  }
  numOccurances[type]++;
}

// SceneParser definitions ////////////////////////////////////////////////////

TriangleMeshSceneParser::TriangleMeshSceneParser(cpp::Renderer renderer,
                                                 std::string geometryType) :
  renderer(renderer),
  geometryType(geometryType),
  alpha(false),
  shouldCreateDefaultMaterial(true),
  maxObjectsToConsider((uint32_t)-1),
  forceInstancing(false),
  forceNoInstancing(false),
  msgModel(new miniSG::Model)
{
}

bool TriangleMeshSceneParser::parse(int ac, const char **&av)
{
  bool total_loadedScene = false;

  for (int i = 1; i < ac; i++) {
    bool loadedScene = false;
    const std::string arg = av[i];
    if (arg == "--max-objects") {
      maxObjectsToConsider = atoi(av[++i]);
    } else if (arg == "--force-instancing") {
      forceInstancing = true;
    } else if (arg == "--force-no-instancing") {
      forceNoInstancing = true;
    } else if (arg == "--alpha") {
      alpha = true;
    } else if (arg == "--no-default-material") {
      shouldCreateDefaultMaterial = false;
    } else if (arg == "--trianglemesh-type") {
      geometryType = av[++i];
    } else {
      FileName fn = arg;
      if (fn.ext() == "stl") {
        miniSG::importSTL(*msgModel,fn);
        loadedScene = true;
      } else if (fn.ext() == "msg") {
        miniSG::importMSG(*msgModel,fn);
        loadedScene = true;
      } else if (fn.ext() == "tri") {
        miniSG::importTRI(*msgModel,fn);
        loadedScene = true;
      } else if (fn.ext() == "xml") {
        miniSG::importRIVL(*msgModel,fn);
        loadedScene = true;
      } else if (fn.ext() == "obj") {
        miniSG::importOBJ(*msgModel,fn);
        loadedScene = true;
      } else if (fn.ext() == "hbp") {
        miniSG::importHBP(*msgModel,fn);
        loadedScene = true;
      } else if (fn.ext() == "x3d") {
        miniSG::importX3D(*msgModel,fn);
        loadedScene = true;
      } else if (fn.ext() == "astl") {
        miniSG::importSTL(msgAnimation,fn);
        loadedScene = true;
      }
    }
    if (loadedScene)
    {
      msgModels.push_back(msgModel);
      sceneModels.push_back(cpp::Model());
      msgModel = new miniSG::Model;
      total_loadedScene = true;
    }
  }

  if (total_loadedScene) {
    finalize();
  }

  return total_loadedScene;
}

std::deque<cpp::Model> TriangleMeshSceneParser::model() const
{
  return sceneModels;
}

std::deque<ospcommon::box3f> TriangleMeshSceneParser::bbox() const
{
  std::deque<ospcommon::box3f> bboxes;
  for(auto model : msgModels)
    bboxes.push_back(model.ptr->getBBox());
  return bboxes;
}

cpp::Material
TriangleMeshSceneParser::createDefaultMaterial(cpp::Renderer ren)
{
  if(!shouldCreateDefaultMaterial) return nullptr;

  static auto ospMat = cpp::Material(nullptr);

  if (ospMat.handle()) return ospMat;

  ospMat = ren.newMaterial("OBJMaterial");

  ospMat.set("Kd", .8f, 0.f, 0.f);
  ospMat.commit();
  return ospMat;
}

cpp::Material TriangleMeshSceneParser::createMaterial(cpp::Renderer ren,
                                                      miniSG::Material *mat)
{
  if (mat == nullptr) return createDefaultMaterial(ren);

  static std::map<miniSG::Material *, cpp::Material> alreadyCreatedMaterials;

  if (alreadyCreatedMaterials.find(mat) != alreadyCreatedMaterials.end()) {
    return alreadyCreatedMaterials[mat];
  }

  const char *type = mat->getParam("type", "OBJMaterial");
  assert(type);

  cpp::Material ospMat;
  try {
    ospMat = alreadyCreatedMaterials[mat] = ren.newMaterial(type);
  } catch (const std::runtime_error &/*e*/) {
    warnMaterial(type);
    return createDefaultMaterial(ren);
  }

  const bool isOBJMaterial = !strcmp(type, "OBJMaterial");

  for (auto it =  mat->params.begin(); it !=  mat->params.end(); ++it) {
    const char *name = it->first.c_str();
    const miniSG::Material::Param *p = it->second.ptr;

    switch(p->type) {
    case miniSG::Material::Param::INT:
      ospMat.set(name, p->i[0]);
      break;
    case miniSG::Material::Param::FLOAT: {
      float f = p->f[0];
      /* many mtl materials of obj models wrongly store the phong exponent
         'Ns' in range [0..1], whereas OSPRay's material implementations
         correctly interpret it to be in [0..inf), thus we map ranges here */
      if (isOBJMaterial &&
          (!strcmp(name, "Ns") || !strcmp(name, "ns")) &&
          f < 1.f) {
        f = 1.f/(1.f - f) - 1.f;
      }
      ospMat.set(name, f);
    } break;
    case miniSG::Material::Param::FLOAT_3:
     ospMat.set(name, p->f[0], p->f[1], p->f[2]);
      break;
    case miniSG::Material::Param::STRING:
      ospMat.set(name, p->s);
      break;
    case miniSG::Material::Param::TEXTURE:
    {
      miniSG::Texture2D *tex = (miniSG::Texture2D*)p->ptr;
      if (tex) {
        OSPTexture2D ospTex = miniSG::createTexture2D(tex);
        assert(ospTex);
        ospCommit(ospTex);
        ospMat.set(name, ospTex);
      }
      break;
    }
    default:
      throw std::runtime_error("unknown material parameter type");
    };
  }

  ospMat.commit();
  return ospMat;
}

cpp::Geometry
TriangleMeshSceneParser::createOSPRayGeometry(miniSG::Model *msgModel,
                                              miniSG::Mesh  *msgMesh)
{
<<<<<<< HEAD
  auto start = std::chrono::high_resolution_clock::now();
  // code does not yet do instancing ... check that the model doesn't
  // contain instances
  bool doesInstancing = 0;

  if (forceInstancing) {
    doesInstancing = true;
  } else if (msgModel->instance.size() > msgModel->mesh.size()) {
    doesInstancing = true;
  } else {
    doesInstancing = false;
=======
  // create ospray mesh
  auto ospMesh = alpha ? cpp::Geometry("alpha_aware_triangle_mesh") :
                         cpp::Geometry(geometryType);

  // add position array to mesh
  OSPData position = ospNewData(msgMesh->position.size(),
                                OSP_FLOAT3A,
                                &msgMesh->position[0]);
  ospMesh.set("position", position);

  // add triangle index array to mesh
  if (!msgMesh->triangleMaterialId.empty()) {
    OSPData primMatID = ospNewData(msgMesh->triangleMaterialId.size(),
                                   OSP_INT,
                                   &msgMesh->triangleMaterialId[0]);
    ospMesh.set("prim.materialID", primMatID);
>>>>>>> 9701477c
  }

  // add triangle index array to mesh
  OSPData index = ospNewData(msgMesh->triangle.size(),
                             OSP_INT3,
                             &msgMesh->triangle[0]);
  assert(msgMesh->triangle.size() > 0);
  ospMesh.set("index", index);

  // add normal array to mesh
  if (!msgMesh->normal.empty()) {
    OSPData normal = ospNewData(msgMesh->normal.size(),
                                OSP_FLOAT3A,
                                &msgMesh->normal[0]);
    assert(msgMesh->normal.size() > 0);
    ospMesh.set("vertex.normal", normal);
  }

  // add color array to mesh
  if (!msgMesh->color.empty()) {
    OSPData color = ospNewData(msgMesh->color.size(),
                               OSP_FLOAT3A,
                               &msgMesh->color[0]);
    assert(msgMesh->color.size() > 0);
    ospMesh.set("vertex.color", color);
  }

  // add texcoord array to mesh
  if (!msgMesh->texcoord.empty()) {
    OSPData texcoord = ospNewData(msgMesh->texcoord.size(),
                                  OSP_FLOAT2,
                                  &msgMesh->texcoord[0]);
    assert(msgMesh->texcoord.size() > 0);
    ospMesh.set("vertex.texcoord", texcoord);
  }

  ospMesh.set("alpha_type", 0);
  ospMesh.set("alpha_component", 4);

  // add triangle material id array to mesh
  if (msgMesh->materialList.empty()) {
    // we have a single material for this mesh...
    auto singleMaterial = createMaterial(renderer, msgMesh->material.ptr);
    ospMesh.setMaterial(singleMaterial);
  } else {
    // we have an entire material list, assign that list
    std::vector<OSPMaterial> materialList;
    std::vector<OSPTexture2D> alphaMaps;
    std::vector<float> alphas;
    for (size_t i = 0; i < msgMesh->materialList.size(); i++) {
      auto m = createMaterial(renderer, msgMesh->materialList[i].ptr);
      auto handle = m.handle();
      materialList.push_back(handle);

      for (auto it = msgMesh->materialList[i]->params.begin();
           it != msgMesh->materialList[i]->params.end();
           it++) {
        const char *name = it->first.c_str();
        const miniSG::Material::Param *p = it->second.ptr;
        if(p->type == miniSG::Material::Param::TEXTURE) {
          if(!strcmp(name, "map_kd") || !strcmp(name, "map_Kd")) {
            miniSG::Texture2D *tex = (miniSG::Texture2D*)p->ptr;
            OSPTexture2D ospTex = createTexture2D(tex);
            ospCommit(ospTex);
            alphaMaps.push_back(ospTex);
          }
        } else if(p->type == miniSG::Material::Param::FLOAT) {
          if(!strcmp(name, "d")) alphas.push_back(p->f[0]);
        }
      }

      while(materialList.size() > alphaMaps.size()) {
        alphaMaps.push_back(nullptr);
      }
      while(materialList.size() > alphas.size()) {
        alphas.push_back(0.f);
      }
    }

    auto ospMaterialList = cpp::Data(materialList.size(),
                                     OSP_OBJECT,
                                     &materialList[0]);
    ospMesh.set("materialList", ospMaterialList);

    // only set these if alpha aware mode enabled
    // this currently doesn't work on the MICs!
    if(alpha) {
      auto ospAlphaMapList = cpp::Data(alphaMaps.size(),
                                       OSP_OBJECT,
                                       &alphaMaps[0]);
      ospMesh.set("alpha_maps", ospAlphaMapList);

      auto ospAlphaList = cpp::Data(alphas.size(),
                                    OSP_OBJECT,
                                    &alphas[0]);
      ospMesh.set("alphas", ospAlphaList);
    }
  }

  ospMesh.commit();

  return ospMesh;
}

void TriangleMeshSceneParser::finalize()
{
  if (forceInstancing && forceNoInstancing) {
    throw std::runtime_error("You can't force BOTH instancing and"
                             " no-instancing!");
  }

  for (size_t modeli = 0; modeli < msgModels.size(); modeli++)
  {
    ospcommon::Ref<ospray::miniSG::Model> msgModel = msgModels[modeli];
    ospray::cpp::Model* sceneModel = &sceneModels[modeli];
    // code does not yet do instancing ... check that the model doesn't
    // contain instances
    bool doesInstancing = forceInstancing ||
                          (msgModel->instance.size() > msgModel->mesh.size()
                           && !forceNoInstancing);

    if (msgModel->instance.size() > maxObjectsToConsider)
      msgModel->instance.resize(maxObjectsToConsider);

    if (!doesInstancing) {
      for (size_t i = 0; i < msgModel->instance.size(); i++) {
        auto &msgInstance = msgModel->instance[i];
        auto &msgMesh     = msgModel->mesh[msgInstance.meshID];

        // check if we have to transform the vertices:
        if (msgInstance != miniSG::Instance(i)) {
          auto positionCopy = msgMesh->position;

          for (size_t vID = 0; vID < msgMesh->position.size(); vID++) {
            msgMesh->position[vID] = xfmPoint(msgModel->instance[i].xfm,
                                              msgMesh->position[vID]);
          }

          sceneModel->addGeometry(createOSPRayGeometry(msgModel.ptr,
                                                       msgMesh.ptr).handle());

          msgMesh->position = positionCopy;
        } else {
          sceneModel->addGeometry(createOSPRayGeometry(msgModel.ptr,
                                                       msgMesh.ptr).handle());
        }
      }
    } else {
      std::vector<OSPModel> instanceModels;

      for (size_t i = 0; i < msgModel->mesh.size(); i++) {
        Ref<miniSG::Mesh> msgMesh = msgModel->mesh[i];

        auto ospMesh = createOSPRayGeometry(msgModel.ptr, msgMesh.ptr);

        cpp::Model model_i;
        model_i.addGeometry(ospMesh);
        model_i.commit();
        instanceModels.push_back(model_i.handle());
      }

      for (size_t i = 0; i < msgModel->instance.size(); i++) {
        OSPGeometry inst =
            ospNewInstance(instanceModels[msgModel->instance[i].meshID],
            reinterpret_cast<osp::affine3f&>(msgModel->instance[i].xfm));
        sceneModel->addGeometry(inst);
      }
    }

<<<<<<< HEAD
  sceneModel->commit();
  auto end = std::chrono::high_resolution_clock::now();
  std::cout << "Loading took " << std::chrono::duration_cast<std::chrono::milliseconds>(end - start).count() << "ms\n";
=======
    sceneModel->commit();
  }
>>>>>>> 9701477c
}<|MERGE_RESOLUTION|>--- conflicted
+++ resolved
@@ -222,19 +222,6 @@
 TriangleMeshSceneParser::createOSPRayGeometry(miniSG::Model *msgModel,
                                               miniSG::Mesh  *msgMesh)
 {
-<<<<<<< HEAD
-  auto start = std::chrono::high_resolution_clock::now();
-  // code does not yet do instancing ... check that the model doesn't
-  // contain instances
-  bool doesInstancing = 0;
-
-  if (forceInstancing) {
-    doesInstancing = true;
-  } else if (msgModel->instance.size() > msgModel->mesh.size()) {
-    doesInstancing = true;
-  } else {
-    doesInstancing = false;
-=======
   // create ospray mesh
   auto ospMesh = alpha ? cpp::Geometry("alpha_aware_triangle_mesh") :
                          cpp::Geometry(geometryType);
@@ -251,7 +238,6 @@
                                    OSP_INT,
                                    &msgMesh->triangleMaterialId[0]);
     ospMesh.set("prim.materialID", primMatID);
->>>>>>> 9701477c
   }
 
   // add triangle index array to mesh
@@ -421,12 +407,6 @@
       }
     }
 
-<<<<<<< HEAD
-  sceneModel->commit();
-  auto end = std::chrono::high_resolution_clock::now();
-  std::cout << "Loading took " << std::chrono::duration_cast<std::chrono::milliseconds>(end - start).count() << "ms\n";
-=======
     sceneModel->commit();
   }
->>>>>>> 9701477c
 }