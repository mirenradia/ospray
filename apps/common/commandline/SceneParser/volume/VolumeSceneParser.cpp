// ======================================================================== //
// Copyright 2009-2016 Intel Corporation                                    //
//                                                                          //
// Licensed under the Apache License, Version 2.0 (the "License");          //
// you may not use this file except in compliance with the License.         //
// You may obtain a copy of the License at                                  //
//                                                                          //
//     http://www.apache.org/licenses/LICENSE-2.0                           //
//                                                                          //
// Unless required by applicable law or agreed to in writing, software      //
// distributed under the License is distributed on an "AS IS" BASIS,        //
// WITHOUT WARRANTIES OR CONDITIONS OF ANY KIND, either express or implied. //
// See the License for the specific language governing permissions and      //
// limitations under the License.                                           //
// ======================================================================== //

#include "VolumeSceneParser.h"

#include <ospray_cpp/Data.h>

using namespace ospray;
using namespace ospcommon;

#include "common/importer/Importer.h"
#include "common/tfn_lib/tfn_lib.h"

#include <iostream>
using std::cerr;
using std::endl;

#include <cstdlib>

// SceneParser definitions ////////////////////////////////////////////////////

VolumeSceneParser::VolumeSceneParser(cpp::Renderer renderer) :
  renderer(renderer)
{
}

bool VolumeSceneParser::parse(int ac, const char **&av)
{
  bool loadedScene = false;
  bool loadedTransferFunction = false;

  FileName scene;

  for (int i = 1; i < ac; i++) {
    const std::string arg = av[i];
    if (arg == "-s" || arg == "--sampling-rate") {
      samplingRate = atof(av[++i]);
    } else if (arg == "-tfc" || arg == "--tf-color") {
      ospcommon::vec4f color;
      color.x = atof(av[++i]);
      color.y = atof(av[++i]);
      color.z = atof(av[++i]);
      color.w = atof(av[++i]);
      tf_colors.push_back(color);
    } else if (arg == "-tfs" || arg == "--tf-scale") {
      tf_scale = atof(av[++i]);
    } else if (arg == "-tff" || arg == "--tf-file") {
      importTransferFunction(std::string(av[++i]));
      loadedTransferFunction = true;
    } else if (arg == "-is" || arg == "--surface") {
      isosurfaces.push_back(atof(av[++i]));
    } else {
      FileName fn = arg;
      if (fn.ext() == "osp") {
        scene = arg;
        loadedScene = true;
      }
    }
  }

  if (loadedScene) {
    m_model = make_unique<cpp::Model>();
    if (!loadedTransferFunction) {
      createDefaultTransferFunction();
    }
    importObjectsFromFile(scene, loadedTransferFunction);
  }

  return loadedScene;
}

cpp::Model VolumeSceneParser::model() const
{
<<<<<<< HEAD
  return sceneModel;
=======
  return m_model.get() == nullptr ? cpp::Model() : *m_model;
>>>>>>> 3fd314ab
}

ospcommon::box3f VolumeSceneParser::bbox() const
{
  return sceneBbox;
}

void VolumeSceneParser::importObjectsFromFile(const std::string &filename,
                                              bool loadedTransferFunction)
{
<<<<<<< HEAD
  auto &model = sceneModel;
=======
  auto &model = *m_model;
>>>>>>> 3fd314ab

  // Load OSPRay objects from a file.
  ospray::importer::Group *imported = ospray::importer::import(filename);

  // Iterate over geometries
  for (size_t i = 0; i < imported->geometry.size(); i++) {
    auto geometry = ospray::cpp::Geometry(imported->geometry[i]->handle);
    geometry.commit();
    model.addGeometry(geometry);
  }

  // Iterate over volumes
  for (size_t i = 0 ; i < imported->volume.size(); i++) {
    ospray::importer::Volume *vol = imported->volume[i];
    auto volume = ospray::cpp::Volume(vol->handle);

    // For now we set the same transfer function on all volumes.
    volume.set("transferFunction", transferFunction);
    volume.set("samplingRate", samplingRate);
    volume.commit();

    // Add the loaded volume(s) to the model.
    model.addVolume(volume);

    // Set the minimum and maximum values in the domain for both color and
    // opacity components of the transfer function if we didn't load a transfer
    // function for a file (in that case this is already set)
    if (!loadedTransferFunction) {
      transferFunction.set("valueRange", vol->voxelRange.x, vol->voxelRange.y);
      transferFunction.commit();
    }

    //sceneBbox.extend(vol->bounds);
    sceneBbox = vol->bounds;

    // Create any specified isosurfaces
    if (!isosurfaces.empty()) {
      auto isoValueData = ospray::cpp::Data(isosurfaces.size(), OSP_FLOAT,
                                            isosurfaces.data());
      auto isoGeometry = ospray::cpp::Geometry("isosurfaces");

      isoGeometry.set("isovalues", isoValueData);
      isoGeometry.set("volume", volume);
      isoGeometry.commit();

      model.addGeometry(isoGeometry);
    }
  }

  model.commit();
}

void VolumeSceneParser::importTransferFunction(const std::string &filename)
{
  tfn::TransferFunction fcn(filename);
  auto colorsData = ospray::cpp::Data(fcn.rgbValues.size(), OSP_FLOAT3,
                                      fcn.rgbValues.data());
  transferFunction.set("colors", colorsData);

  tf_scale = fcn.opacityScaling;
  // Sample the opacity values, taking 256 samples to match the volume viewer
  // the volume viewer does the sampling a bit differently so we match that
  // instead of what's done in createDefault
  std::vector<float> opacityValues;
  const int N_OPACITIES = 256;
  size_t lo = 0;
  size_t hi = 1;
  for (int i = 0; i < N_OPACITIES; ++i) {
    const float x = float(i) / float(N_OPACITIES - 1);
    float opacity = 0;
    if (i == 0) {
      opacity = fcn.opacityValues[0].y;
    } else if (i == N_OPACITIES - 1) {
      opacity = fcn.opacityValues.back().y;
    } else {
      // If we're over this val, find the next segment
      if (x > fcn.opacityValues[lo].x) {
        for (size_t j = lo; j < fcn.opacityValues.size() - 1; ++j) {
          if (x <= fcn.opacityValues[j + 1].x) {
            lo = j;
            hi = j + 1;
            break;
          }
        }
      }
      const float delta = x - fcn.opacityValues[lo].x;
      const float interval = fcn.opacityValues[hi].x - fcn.opacityValues[lo].x;
      if (delta == 0 || interval == 0) {
        opacity = fcn.opacityValues[lo].y;
      } else {
        opacity = fcn.opacityValues[lo].y + delta / interval
          * (fcn.opacityValues[hi].y - fcn.opacityValues[lo].y);
      }
    }
    opacityValues.push_back(tf_scale * opacity);
  }

  auto opacityValuesData = ospray::cpp::Data(opacityValues.size(),
                                             OSP_FLOAT,
                                             opacityValues.data());
  transferFunction.set("opacities", opacityValuesData);
  transferFunction.set("valueRange", vec2f(fcn.dataValueMin, fcn.dataValueMax));

  // Commit transfer function
  transferFunction.commit();
}
void VolumeSceneParser::createDefaultTransferFunction()
{
  m_tf = cpp::TransferFunction("piecewise_linear");

  // Add colors
  std::vector<vec4f> colors;
  if (tf_colors.empty()) {
    colors.emplace_back(0.f, 0.f, 0.f, 0.f);
    colors.emplace_back(0.9f, 0.9f, 0.9f, 1.f);
  } else {
    colors = tf_colors;
  }
  std::vector<vec3f> colorsAsVec3;
  for (auto &c : colors) colorsAsVec3.emplace_back(c.x, c.y, c.z);
  auto colorsData = ospray::cpp::Data(colors.size(), OSP_FLOAT3,
                                      colorsAsVec3.data());
  transferFunction.set("colors", colorsData);

  // Add opacities
  std::vector<float> opacityValues;

  const int N_OPACITIES = 64;//NOTE(jda) - This affects image quality and
                             //            performance!
  const int N_INTERVALS = colors.size() - 1;
  const float OPACITIES_PER_INTERVAL = N_OPACITIES / float(N_INTERVALS);
  for (int i = 0; i < N_OPACITIES; ++i) {
    int lcolor = static_cast<int>(i/OPACITIES_PER_INTERVAL);
    int hcolor = lcolor + 1;

    float v0 = colors[lcolor].w;
    float v1 = colors[hcolor].w;
    float t = (i / OPACITIES_PER_INTERVAL) - lcolor;

    float opacity = (1-t)*v0 + t*v1;
    if (opacity > 1.f) opacity = 1.f;
    opacityValues.push_back(tf_scale*opacity);
  }
  auto opacityValuesData = ospray::cpp::Data(opacityValues.size(),
                                             OSP_FLOAT,
                                             opacityValues.data());
  transferFunction.set("opacities", opacityValuesData);

  // Commit transfer function
  transferFunction.commit();
}<|MERGE_RESOLUTION|>--- conflicted
+++ resolved
@@ -72,7 +72,7 @@
   }
 
   if (loadedScene) {
-    m_model = make_unique<cpp::Model>();
+    sceneModel = make_unique<cpp::Model>();
     if (!loadedTransferFunction) {
       createDefaultTransferFunction();
     }
@@ -84,11 +84,7 @@
 
 cpp::Model VolumeSceneParser::model() const
 {
-<<<<<<< HEAD
-  return sceneModel;
-=======
-  return m_model.get() == nullptr ? cpp::Model() : *m_model;
->>>>>>> 3fd314ab
+  return sceneModel.get() == nullptr ? cpp::Model() : *sceneModel;
 }
 
 ospcommon::box3f VolumeSceneParser::bbox() const
@@ -99,11 +95,7 @@
 void VolumeSceneParser::importObjectsFromFile(const std::string &filename,
                                               bool loadedTransferFunction)
 {
-<<<<<<< HEAD
-  auto &model = sceneModel;
-=======
-  auto &model = *m_model;
->>>>>>> 3fd314ab
+  auto &model = *sceneModel;
 
   // Load OSPRay objects from a file.
   ospray::importer::Group *imported = ospray::importer::import(filename);
