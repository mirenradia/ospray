## ======================================================================== ##
## Copyright 2009-2017 Intel Corporation                                    ##
##                                                                          ##
## Licensed under the Apache License, Version 2.0 (the "License");          ##
## you may not use this file except in compliance with the License.         ##
## You may obtain a copy of the License at                                  ##
##                                                                          ##
##     http://www.apache.org/licenses/LICENSE-2.0                           ##
##                                                                          ##
## Unless required by applicable law or agreed to in writing, software      ##
## distributed under the License is distributed on an "AS IS" BASIS,        ##
## WITHOUT WARRANTIES OR CONDITIONS OF ANY KIND, either express or implied. ##
## See the License for the specific language governing permissions and      ##
## limitations under the License.                                           ##
## ======================================================================== ##

INCLUDE_DIRECTORIES(
  ${CMAKE_CURRENT_LIST_DIR}
  ${CMAKE_CURRENT_LIST_DIR}/script
)

# --------------------------------------------
# main executable
# --------------------------------------------

SET(APP_SRCS
  glutViewer.cpp
)

IF(OSPRAY_APPS_ENABLE_SCRIPTING)
  LIST(APPEND APP_SRCS
    ScriptedOSPGlutViewer.cpp
    ScriptedOSPGlutViewer.h
    GlutViewerScriptHandler.cpp
    GlutViewerScriptHandler.h
  )
ENDIF()

SET(LIBS
  ospray
  ospray_commandline
  ospray_common
  ospray_glut3d
  ospray_minisg
  ospray_importer
  ${OPENGL_LIBRARIES}
  ${GLUT_LIBRARIES}
)

<<<<<<< HEAD
IF (OSPRAY_MODULE_MPI)
  LIST(APPEND LIBS ospray_module_mpi)
ENDIF()

=======
>>>>>>> 9a37b456
IF (OSPRAY_APPS_ENABLE_SCRIPTING)
  LIST(APPEND LIBS ospray_script)
ENDIF()

OSPRAY_CREATE_APPLICATION(ospGlutViewer ${APP_SRCS} LINK ${LIBS})<|MERGE_RESOLUTION|>--- conflicted
+++ resolved
@@ -47,13 +47,6 @@
   ${GLUT_LIBRARIES}
 )
 
-<<<<<<< HEAD
-IF (OSPRAY_MODULE_MPI)
-  LIST(APPEND LIBS ospray_module_mpi)
-ENDIF()
-
-=======
->>>>>>> 9a37b456
 IF (OSPRAY_APPS_ENABLE_SCRIPTING)
   LIST(APPEND LIBS ospray_script)
 ENDIF()
