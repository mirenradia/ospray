//
//                 INTEL CORPORATION PROPRIETARY INFORMATION
//
//    This software is supplied under the terms of a license agreement or
//    nondisclosure agreement with Intel Corporation and may not be copied
//    or disclosed except in accordance with the terms of that agreement.
//    Copyright (C) 2014 Intel Corporation. All Rights Reserved.
//

#include <algorithm>
#include "VolumeViewer.h"
#include "TransferFunctionEditor.h"
<<<<<<< HEAD
#include "SliceWidget.h"
=======
#include "LightEditor.h"
>>>>>>> 4fb2295b

VolumeViewer::VolumeViewer(const std::vector<std::string> &filenames) : renderer(NULL), transferFunction(NULL), osprayWindow(NULL), autoRotationRate(0.025f) {

    //! Create and configure the OSPRay state.
    initObjects(filenames);

    //! Default window size.
    resize(1024, 768);

    //! Create an OSPRay window and set it as the central widget, but don't let it start rendering until we're done with setup.
    osprayWindow = new QOSPRayWindow(renderer);  setCentralWidget(osprayWindow);

    //! Set the window bounds based on the OSPRay world bounds (always [(0,0,0), (1,1,1)) for volumes).
    osprayWindow->setWorldBounds(osp::box3f(osp::vec3f(0.0f), osp::vec3f(1.0f)));

    //! Configure the user interface widgets and callbacks.
    initUserInterfaceWidgets();

    //! Show the window.
    show();

}

void VolumeViewer::autoRotate(bool set) {

    if(osprayWindow == NULL)
        return;

    if(autoRotateAction != NULL)
        autoRotateAction->setChecked(set);

    if(set) {
        osprayWindow->setRotationRate(autoRotationRate);
        osprayWindow->updateGL();
    }
    else {
        osprayWindow->setRotationRate(0.);
    }
}

void VolumeViewer::addSlice(std::string filename) {

    //! Create a slice widget and add it to the dock. This widget modifies the slice directly.
    SliceWidget * sliceWidget = new SliceWidget(models, osp::box3f(osp::vec3f(0.0f), osp::vec3f(1.0f)));
    connect(sliceWidget, SIGNAL(sliceChanged()), this, SLOT(render()));
    sliceWidgetsLayout.addWidget(sliceWidget);

    //! Load state from file if specified.
    if(!filename.empty())
        sliceWidget->load(filename);
}



}

void VolumeViewer::importObjectsFromFile(const std::string &filename) {

    //! Create an OSPRay model.
    OSPModel model = ospNewModel();

    //! Load OSPRay objects from a file.
    OSPObjectCatalog catalog = ospImportObjects(filename.c_str());

    //! For now we set the same transfer function on all volumes.
    for (size_t i=0 ; catalog->entries[i] ; i++) if (catalog->entries[i]->type == OSP_VOLUME) ospSetObject(catalog->entries[i]->object, "transferFunction", transferFunction);

    //! Add the loaded volume(s) to the model.
    for (size_t i=0 ; catalog->entries[i] ; i++) if (catalog->entries[i]->type == OSP_VOLUME) ospAddVolume(model, (OSPVolume) catalog->entries[i]->object);

    //! Keep vector of all loaded volume(s).
    for (size_t i=0 ; catalog->entries[i] ; i++) if (catalog->entries[i]->type == OSP_VOLUME) volumes.push_back((OSPVolume) catalog->entries[i]->object);

    //! Commit the OSPRay object state.
    ospCommitCatalog(catalog);  ospCommit(model);  models.push_back(model);

}

void VolumeViewer::initObjects(const std::vector<std::string> &filenames) {

    //! Create an OSPRay renderer.
    renderer = ospNewRenderer("raycast_volume_renderer");

    //! Create an OSPRay transfer function.
    transferFunction = ospNewTransferFunction("piecewise_linear");

    //! Create an OSPRay light source.
    light = ospNewLight(NULL, "DirectionalLight");  ospSet3f(light, "direction", 1.0f, -2.0f, -1.0f);  ospSet3f(light, "color", 1.0f, 1.0f, 1.0f);

    //! Set the light source on the renderer.
    ospCommit(light);  ospSetData(renderer, "lights", ospNewData(1, OSP_OBJECT, &light));

    //! Detailed failure information will be reported by OSPRay.
    exitOnCondition(renderer == NULL || transferFunction == NULL, "could not create OSPRay object");  ospCommit(transferFunction);

    //! Load OSPRay objects from files.
    for (size_t i=0 ; i < filenames.size() ; i++) importObjectsFromFile(filenames[i]);

}

void VolumeViewer::initUserInterfaceWidgets() {

    //! Add the "auto rotate" widget and callback.
    QToolBar *toolbar = addToolBar("toolbar");
    autoRotateAction = new QAction("Auto rotate", this);
    autoRotateAction->setCheckable(true);
    connect(autoRotateAction, SIGNAL(toggled(bool)), this, SLOT(autoRotate(bool)));
    toolbar->addAction(autoRotateAction);

    //! Add the "next timestep" widget and callback.
    QAction *nextTimeStepAction = new QAction("Next timestep", this);
    connect(nextTimeStepAction, SIGNAL(triggered()), this, SLOT(nextTimeStep()));
    toolbar->addAction(nextTimeStepAction);

    //! Add the "play timesteps" widget and callback.
    QAction *playTimeStepsAction = new QAction("Play timesteps", this);
    playTimeStepsAction->setCheckable(true);
    connect(playTimeStepsAction, SIGNAL(toggled(bool)), this, SLOT(playTimeSteps(bool)));
    toolbar->addAction(playTimeStepsAction);

<<<<<<< HEAD
=======
    //! Create the transfer function editor dock widget, this widget modifies the transfer function directly.
    QDockWidget *transferFunctionEditorDockWidget = new QDockWidget("Transfer Function Editor", this);
    TransferFunctionEditor *transferFunctionEditor = new TransferFunctionEditor(transferFunction);
    transferFunctionEditorDockWidget->setWidget(transferFunctionEditor);
    addDockWidget(Qt::LeftDockWidgetArea, transferFunctionEditorDockWidget);

    //! Create the light editor dock widget, this widget modifies the light directly.
    QDockWidget *lightEditorDockWidget = new QDockWidget("Light Editor", this);
    LightEditor *lightEditor = new LightEditor(light);
    lightEditorDockWidget->setWidget(lightEditor);
    addDockWidget(Qt::LeftDockWidgetArea, lightEditorDockWidget);

>>>>>>> 4fb2295b
    //! Connect the "play timesteps" timer.
    connect(&playTimeStepsTimer, SIGNAL(timeout()), this, SLOT(nextTimeStep()));

    //! Add the "add slice" widget and callback.
    QAction *addSliceAction = new QAction("Add slice", this);
    connect(addSliceAction, SIGNAL(triggered()), this, SLOT(addSlice()));
    toolbar->addAction(addSliceAction);

    //! Create the transfer function editor dock widget, this widget modifies the transfer function directly.
    QDockWidget *transferFunctionEditorDockWidget = new QDockWidget("Transfer Function Editor", this);
    transferFunctionEditor = new TransferFunctionEditor(transferFunction);
    transferFunctionEditorDockWidget->setWidget(transferFunctionEditor);
    connect(transferFunctionEditor, SIGNAL(transferFunctionChanged()), this, SLOT(commitVolumes()));
    connect(transferFunctionEditor, SIGNAL(transferFunctionChanged()), this, SLOT(render()));
    addDockWidget(Qt::LeftDockWidgetArea, transferFunctionEditorDockWidget);

<<<<<<< HEAD
    //! Set the transfer function editor widget to its minimum allowed height, to leave room for other dock widgets.
    transferFunctionEditor->setMaximumHeight(transferFunctionEditor->minimumSize().height());

    //! Create a scrollable dock widget for any added slices.
    QDockWidget *slicesDockWidget = new QDockWidget("Slices", this);
    QScrollArea *slicesScrollArea = new QScrollArea();
    QWidget *slicesWidget = new QWidget();
    slicesWidget->setLayout(&sliceWidgetsLayout);
    slicesScrollArea->setWidget(slicesWidget);
    slicesScrollArea->setWidgetResizable(true);
    slicesDockWidget->setWidget(slicesScrollArea);
    addDockWidget(Qt::LeftDockWidgetArea, slicesDockWidget);
}

=======
    connect(lightEditor, SIGNAL(lightChanged()), this, SLOT(render()));
}


>>>>>>> 4fb2295b
<|MERGE_RESOLUTION|>--- conflicted
+++ resolved
@@ -1,189 +1,166 @@
-//
-//                 INTEL CORPORATION PROPRIETARY INFORMATION
-//
-//    This software is supplied under the terms of a license agreement or
-//    nondisclosure agreement with Intel Corporation and may not be copied
-//    or disclosed except in accordance with the terms of that agreement.
-//    Copyright (C) 2014 Intel Corporation. All Rights Reserved.
-//
-
-#include <algorithm>
-#include "VolumeViewer.h"
-#include "TransferFunctionEditor.h"
-<<<<<<< HEAD
-#include "SliceWidget.h"
-=======
-#include "LightEditor.h"
->>>>>>> 4fb2295b
-
-VolumeViewer::VolumeViewer(const std::vector<std::string> &filenames) : renderer(NULL), transferFunction(NULL), osprayWindow(NULL), autoRotationRate(0.025f) {
-
-    //! Create and configure the OSPRay state.
-    initObjects(filenames);
-
-    //! Default window size.
-    resize(1024, 768);
-
-    //! Create an OSPRay window and set it as the central widget, but don't let it start rendering until we're done with setup.
-    osprayWindow = new QOSPRayWindow(renderer);  setCentralWidget(osprayWindow);
-
-    //! Set the window bounds based on the OSPRay world bounds (always [(0,0,0), (1,1,1)) for volumes).
-    osprayWindow->setWorldBounds(osp::box3f(osp::vec3f(0.0f), osp::vec3f(1.0f)));
-
-    //! Configure the user interface widgets and callbacks.
-    initUserInterfaceWidgets();
-
-    //! Show the window.
-    show();
-
-}
-
-void VolumeViewer::autoRotate(bool set) {
-
-    if(osprayWindow == NULL)
-        return;
-
-    if(autoRotateAction != NULL)
-        autoRotateAction->setChecked(set);
-
-    if(set) {
-        osprayWindow->setRotationRate(autoRotationRate);
-        osprayWindow->updateGL();
-    }
-    else {
-        osprayWindow->setRotationRate(0.);
-    }
-}
-
-void VolumeViewer::addSlice(std::string filename) {
-
-    //! Create a slice widget and add it to the dock. This widget modifies the slice directly.
-    SliceWidget * sliceWidget = new SliceWidget(models, osp::box3f(osp::vec3f(0.0f), osp::vec3f(1.0f)));
-    connect(sliceWidget, SIGNAL(sliceChanged()), this, SLOT(render()));
-    sliceWidgetsLayout.addWidget(sliceWidget);
-
-    //! Load state from file if specified.
-    if(!filename.empty())
-        sliceWidget->load(filename);
-}
-
-
-
-}
-
-void VolumeViewer::importObjectsFromFile(const std::string &filename) {
-
-    //! Create an OSPRay model.
-    OSPModel model = ospNewModel();
-
-    //! Load OSPRay objects from a file.
-    OSPObjectCatalog catalog = ospImportObjects(filename.c_str());
-
-    //! For now we set the same transfer function on all volumes.
-    for (size_t i=0 ; catalog->entries[i] ; i++) if (catalog->entries[i]->type == OSP_VOLUME) ospSetObject(catalog->entries[i]->object, "transferFunction", transferFunction);
-
-    //! Add the loaded volume(s) to the model.
-    for (size_t i=0 ; catalog->entries[i] ; i++) if (catalog->entries[i]->type == OSP_VOLUME) ospAddVolume(model, (OSPVolume) catalog->entries[i]->object);
-
-    //! Keep vector of all loaded volume(s).
-    for (size_t i=0 ; catalog->entries[i] ; i++) if (catalog->entries[i]->type == OSP_VOLUME) volumes.push_back((OSPVolume) catalog->entries[i]->object);
-
-    //! Commit the OSPRay object state.
-    ospCommitCatalog(catalog);  ospCommit(model);  models.push_back(model);
-
-}
-
-void VolumeViewer::initObjects(const std::vector<std::string> &filenames) {
-
-    //! Create an OSPRay renderer.
-    renderer = ospNewRenderer("raycast_volume_renderer");
-
-    //! Create an OSPRay transfer function.
-    transferFunction = ospNewTransferFunction("piecewise_linear");
-
-    //! Create an OSPRay light source.
-    light = ospNewLight(NULL, "DirectionalLight");  ospSet3f(light, "direction", 1.0f, -2.0f, -1.0f);  ospSet3f(light, "color", 1.0f, 1.0f, 1.0f);
-
-    //! Set the light source on the renderer.
-    ospCommit(light);  ospSetData(renderer, "lights", ospNewData(1, OSP_OBJECT, &light));
-
-    //! Detailed failure information will be reported by OSPRay.
-    exitOnCondition(renderer == NULL || transferFunction == NULL, "could not create OSPRay object");  ospCommit(transferFunction);
-
-    //! Load OSPRay objects from files.
-    for (size_t i=0 ; i < filenames.size() ; i++) importObjectsFromFile(filenames[i]);
-
-}
-
-void VolumeViewer::initUserInterfaceWidgets() {
-
-    //! Add the "auto rotate" widget and callback.
-    QToolBar *toolbar = addToolBar("toolbar");
-    autoRotateAction = new QAction("Auto rotate", this);
-    autoRotateAction->setCheckable(true);
-    connect(autoRotateAction, SIGNAL(toggled(bool)), this, SLOT(autoRotate(bool)));
-    toolbar->addAction(autoRotateAction);
-
-    //! Add the "next timestep" widget and callback.
-    QAction *nextTimeStepAction = new QAction("Next timestep", this);
-    connect(nextTimeStepAction, SIGNAL(triggered()), this, SLOT(nextTimeStep()));
-    toolbar->addAction(nextTimeStepAction);
-
-    //! Add the "play timesteps" widget and callback.
-    QAction *playTimeStepsAction = new QAction("Play timesteps", this);
-    playTimeStepsAction->setCheckable(true);
-    connect(playTimeStepsAction, SIGNAL(toggled(bool)), this, SLOT(playTimeSteps(bool)));
-    toolbar->addAction(playTimeStepsAction);
-
-<<<<<<< HEAD
-=======
-    //! Create the transfer function editor dock widget, this widget modifies the transfer function directly.
-    QDockWidget *transferFunctionEditorDockWidget = new QDockWidget("Transfer Function Editor", this);
-    TransferFunctionEditor *transferFunctionEditor = new TransferFunctionEditor(transferFunction);
-    transferFunctionEditorDockWidget->setWidget(transferFunctionEditor);
-    addDockWidget(Qt::LeftDockWidgetArea, transferFunctionEditorDockWidget);
-
-    //! Create the light editor dock widget, this widget modifies the light directly.
-    QDockWidget *lightEditorDockWidget = new QDockWidget("Light Editor", this);
-    LightEditor *lightEditor = new LightEditor(light);
-    lightEditorDockWidget->setWidget(lightEditor);
-    addDockWidget(Qt::LeftDockWidgetArea, lightEditorDockWidget);
-
->>>>>>> 4fb2295b
-    //! Connect the "play timesteps" timer.
-    connect(&playTimeStepsTimer, SIGNAL(timeout()), this, SLOT(nextTimeStep()));
-
-    //! Add the "add slice" widget and callback.
-    QAction *addSliceAction = new QAction("Add slice", this);
-    connect(addSliceAction, SIGNAL(triggered()), this, SLOT(addSlice()));
-    toolbar->addAction(addSliceAction);
-
-    //! Create the transfer function editor dock widget, this widget modifies the transfer function directly.
-    QDockWidget *transferFunctionEditorDockWidget = new QDockWidget("Transfer Function Editor", this);
-    transferFunctionEditor = new TransferFunctionEditor(transferFunction);
-    transferFunctionEditorDockWidget->setWidget(transferFunctionEditor);
-    connect(transferFunctionEditor, SIGNAL(transferFunctionChanged()), this, SLOT(commitVolumes()));
-    connect(transferFunctionEditor, SIGNAL(transferFunctionChanged()), this, SLOT(render()));
-    addDockWidget(Qt::LeftDockWidgetArea, transferFunctionEditorDockWidget);
-
-<<<<<<< HEAD
-    //! Set the transfer function editor widget to its minimum allowed height, to leave room for other dock widgets.
-    transferFunctionEditor->setMaximumHeight(transferFunctionEditor->minimumSize().height());
-
-    //! Create a scrollable dock widget for any added slices.
-    QDockWidget *slicesDockWidget = new QDockWidget("Slices", this);
-    QScrollArea *slicesScrollArea = new QScrollArea();
-    QWidget *slicesWidget = new QWidget();
-    slicesWidget->setLayout(&sliceWidgetsLayout);
-    slicesScrollArea->setWidget(slicesWidget);
-    slicesScrollArea->setWidgetResizable(true);
-    slicesDockWidget->setWidget(slicesScrollArea);
-    addDockWidget(Qt::LeftDockWidgetArea, slicesDockWidget);
-}
-
-=======
-    connect(lightEditor, SIGNAL(lightChanged()), this, SLOT(render()));
-}
-
-
->>>>>>> 4fb2295b
+//
+//                 INTEL CORPORATION PROPRIETARY INFORMATION
+//
+//    This software is supplied under the terms of a license agreement or
+//    nondisclosure agreement with Intel Corporation and may not be copied
+//    or disclosed except in accordance with the terms of that agreement.
+//    Copyright (C) 2014 Intel Corporation. All Rights Reserved.
+//
+
+#include <algorithm>
+#include "VolumeViewer.h"
+#include "TransferFunctionEditor.h"
+#include "LightEditor.h"
+#include "SliceWidget.h"
+
+VolumeViewer::VolumeViewer(const std::vector<std::string> &filenames) : renderer(NULL), transferFunction(NULL), osprayWindow(NULL), autoRotationRate(0.025f) {
+
+    //! Create and configure the OSPRay state.
+    initObjects(filenames);
+
+    //! Default window size.
+    resize(1024, 768);
+
+    //! Create an OSPRay window and set it as the central widget, but don't let it start rendering until we're done with setup.
+    osprayWindow = new QOSPRayWindow(renderer);  setCentralWidget(osprayWindow);
+
+    //! Set the window bounds based on the OSPRay world bounds (always [(0,0,0), (1,1,1)) for volumes).
+    osprayWindow->setWorldBounds(osp::box3f(osp::vec3f(0.0f), osp::vec3f(1.0f)));
+
+    //! Configure the user interface widgets and callbacks.
+    initUserInterfaceWidgets();
+
+    //! Show the window.
+    show();
+
+}
+
+void VolumeViewer::autoRotate(bool set) {
+
+    if(osprayWindow == NULL)
+        return;
+
+    if(autoRotateAction != NULL)
+        autoRotateAction->setChecked(set);
+
+    if(set) {
+        osprayWindow->setRotationRate(autoRotationRate);
+        osprayWindow->updateGL();
+    }
+    else {
+        osprayWindow->setRotationRate(0.);
+    }
+}
+
+void VolumeViewer::addSlice(std::string filename) {
+
+    //! Create a slice widget and add it to the dock. This widget modifies the slice directly.
+    SliceWidget * sliceWidget = new SliceWidget(models, osp::box3f(osp::vec3f(0.0f), osp::vec3f(1.0f)));
+    connect(sliceWidget, SIGNAL(sliceChanged()), this, SLOT(render()));
+    sliceWidgetsLayout.addWidget(sliceWidget);
+
+    //! Load state from file if specified.
+    if(!filename.empty())
+        sliceWidget->load(filename);
+}
+
+void VolumeViewer::importObjectsFromFile(const std::string &filename) {
+
+    //! Create an OSPRay model.
+    OSPModel model = ospNewModel();
+
+    //! Load OSPRay objects from a file.
+    OSPObjectCatalog catalog = ospImportObjects(filename.c_str());
+
+    //! For now we set the same transfer function on all volumes.
+    for (size_t i=0 ; catalog->entries[i] ; i++) if (catalog->entries[i]->type == OSP_VOLUME) ospSetObject(catalog->entries[i]->object, "transferFunction", transferFunction);
+
+    //! Add the loaded volume(s) to the model.
+    for (size_t i=0 ; catalog->entries[i] ; i++) if (catalog->entries[i]->type == OSP_VOLUME) ospAddVolume(model, (OSPVolume) catalog->entries[i]->object);
+
+    //! Keep vector of all loaded volume(s).
+    for (size_t i=0 ; catalog->entries[i] ; i++) if (catalog->entries[i]->type == OSP_VOLUME) volumes.push_back((OSPVolume) catalog->entries[i]->object);
+
+    //! Commit the OSPRay object state.
+    ospCommitCatalog(catalog);  ospCommit(model);  models.push_back(model);
+
+}
+
+void VolumeViewer::initObjects(const std::vector<std::string> &filenames) {
+
+    //! Create an OSPRay renderer.
+    renderer = ospNewRenderer("raycast_volume_renderer");
+
+    //! Create an OSPRay transfer function.
+    transferFunction = ospNewTransferFunction("piecewise_linear");
+
+    //! Create an OSPRay light source.
+    light = ospNewLight(NULL, "DirectionalLight");  ospSet3f(light, "direction", 1.0f, -2.0f, -1.0f);  ospSet3f(light, "color", 1.0f, 1.0f, 1.0f);
+
+    //! Set the light source on the renderer.
+    ospCommit(light);  ospSetData(renderer, "lights", ospNewData(1, OSP_OBJECT, &light));
+
+    //! Detailed failure information will be reported by OSPRay.
+    exitOnCondition(renderer == NULL || transferFunction == NULL, "could not create OSPRay object");  ospCommit(transferFunction);
+
+    //! Load OSPRay objects from files.
+    for (size_t i=0 ; i < filenames.size() ; i++) importObjectsFromFile(filenames[i]);
+
+}
+
+void VolumeViewer::initUserInterfaceWidgets() {
+
+    //! Add the "auto rotate" widget and callback.
+    QToolBar *toolbar = addToolBar("toolbar");
+    autoRotateAction = new QAction("Auto rotate", this);
+    autoRotateAction->setCheckable(true);
+    connect(autoRotateAction, SIGNAL(toggled(bool)), this, SLOT(autoRotate(bool)));
+    toolbar->addAction(autoRotateAction);
+
+    //! Add the "next timestep" widget and callback.
+    QAction *nextTimeStepAction = new QAction("Next timestep", this);
+    connect(nextTimeStepAction, SIGNAL(triggered()), this, SLOT(nextTimeStep()));
+    toolbar->addAction(nextTimeStepAction);
+
+    //! Add the "play timesteps" widget and callback.
+    QAction *playTimeStepsAction = new QAction("Play timesteps", this);
+    playTimeStepsAction->setCheckable(true);
+    connect(playTimeStepsAction, SIGNAL(toggled(bool)), this, SLOT(playTimeSteps(bool)));
+    toolbar->addAction(playTimeStepsAction);
+
+    //! Connect the "play timesteps" timer.
+    connect(&playTimeStepsTimer, SIGNAL(timeout()), this, SLOT(nextTimeStep()));
+
+    //! Add the "add slice" widget and callback.
+    QAction *addSliceAction = new QAction("Add slice", this);
+    connect(addSliceAction, SIGNAL(triggered()), this, SLOT(addSlice()));
+    toolbar->addAction(addSliceAction);
+
+    //! Create the transfer function editor dock widget, this widget modifies the transfer function directly.
+    QDockWidget *transferFunctionEditorDockWidget = new QDockWidget("Transfer Function Editor", this);
+    transferFunctionEditor = new TransferFunctionEditor(transferFunction);
+    transferFunctionEditorDockWidget->setWidget(transferFunctionEditor);
+    connect(transferFunctionEditor, SIGNAL(transferFunctionChanged()), this, SLOT(commitVolumes()));
+    connect(transferFunctionEditor, SIGNAL(transferFunctionChanged()), this, SLOT(render()));
+    addDockWidget(Qt::LeftDockWidgetArea, transferFunctionEditorDockWidget);
+
+    //! Set the transfer function editor widget to its minimum allowed height, to leave room for other dock widgets.
+    transferFunctionEditor->setMaximumHeight(transferFunctionEditor->minimumSize().height());
+
+    //! Create the light editor dock widget, this widget modifies the light directly.
+    QDockWidget *lightEditorDockWidget = new QDockWidget("Light Editor", this);
+    LightEditor *lightEditor = new LightEditor(light);
+    lightEditorDockWidget->setWidget(lightEditor);
+    connect(lightEditor, SIGNAL(lightChanged()), this, SLOT(render()));
+    addDockWidget(Qt::LeftDockWidgetArea, lightEditorDockWidget);
+
+    //! Create a scrollable dock widget for any added slices.
+    QDockWidget *slicesDockWidget = new QDockWidget("Slices", this);
+    QScrollArea *slicesScrollArea = new QScrollArea();
+    QWidget *slicesWidget = new QWidget();
+    slicesWidget->setLayout(&sliceWidgetsLayout);
+    slicesScrollArea->setWidget(slicesWidget);
+    slicesScrollArea->setWidgetResizable(true);
+    slicesDockWidget->setWidget(slicesScrollArea);
+    addDockWidget(Qt::LeftDockWidgetArea, slicesDockWidget);
+}