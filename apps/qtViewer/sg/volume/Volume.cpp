--- conflicted
+++ resolved
@@ -179,7 +179,6 @@
 
       if (useBlockBricked || useDataDistributedVolume) {
         size_t nPerSlice = (size_t)dimensions.x * (size_t)dimensions.y;
-<<<<<<< HEAD
         if (voxelType == "float") {
           float *slice = new float[nPerSlice];
           for (int z=0;z<dimensions.z;z++) {
@@ -199,22 +198,6 @@
           }
           delete[] slice;
         }
-=======
-        float *slice = new float[nPerSlice];
-        for (int z=0;z<dimensions.z;z++) {
-          size_t nRead = fread(slice,sizeof(float),nPerSlice,file);
-          if (nRead != nPerSlice)
-            throw std::runtime_error("StructuredVolume::render(): read incomplete slice data ... partial file or wrong format!?");
-          for (int i=0;i<nPerSlice;i++) {
-            minValue = std::min(minValue,slice[i]);
-            maxValue = std::max(maxValue,slice[i]);
-          }
-          ospSetRegion(volume,slice,vec3i(0,0,z),vec3i(dimensions.x,dimensions.y,1));
-        }
-        PRINT(minValue);
-        PRINT(maxValue);
-        delete[] slice;
->>>>>>> fd341366
       } else {
         size_t nVoxels = (size_t)dimensions.x * (size_t)dimensions.y * (size_t)dimensions.z;
         float *voxels = new float[nVoxels];
