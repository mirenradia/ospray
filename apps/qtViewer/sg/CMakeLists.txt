--- conflicted
+++ resolved
@@ -51,17 +51,8 @@
   #    ImportX3D.cpp
 )
 
-<<<<<<< HEAD
-TARGET_LINK_LIBRARIES(ospray_sg${OSPRAY_LIB_SUFFIX} 
-  ospray_xml${OSPRAY_LIB_SUFFIX}
-  ospray${OSPRAY_LIB_SUFFIX}
+TARGET_LINK_LIBRARIES(ospray_sg
+  ospray
   ospray_ospcommon
-)
-
-
-=======
-TARGET_LINK_LIBRARIES(ospray_sg
   ospray_xml
-  ospray
-)
->>>>>>> ea09492c
+)