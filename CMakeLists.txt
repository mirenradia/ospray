--- conflicted
+++ resolved
@@ -35,15 +35,12 @@
 
 # whether to enable intersection filters
 SET(OSPRAY_INTERSECTION_FILTER OFF CACHE BOOL "Enable Intersection Filters?")
-<<<<<<< HEAD
 # whether to enable alpha aware geometry
 SET(OSPRAY_ALPHA_AWARE_GEOMETRY OFF CACHE BOOL "Enable Alpha aware intersection filtering?")
 # whether to use ICC (vs GCC) for the non-MIC part
-SET(OSPRAY_USE_INTEL_COMPILER ON CACHE BOOL "Use Intel Compiler?")
-=======
+SET(OSPRAY_INTERSECTION_FILTER OFF CACHE BOOL "Enable Intersection Filters?")
 # compiler selection for the non-MIC part
 SET(OSPRAY_COMPILER "ICC" CACHE STRING "Set to ICC, GCC, or CLANG")
->>>>>>> ed13c466
 # whether to build in MIC/xeon phi support
 SET(OSPRAY_BUILD_MIC_SUPPORT OFF CACHE BOOL "Build OSPRay with MIC Support?")
 # whehter to build in MIC/xeon phi support
