Version History
---------------

### Changes in v1.6.0:

-   Added Principled and CarPaint materials
-   Improved flexibility of the tone mapper
-   Added ability to configure Embree scene flags via OSPModel parameters
-   Fixed memory leak caused by incorrect parameter reference counts in ISPC
    device
<<<<<<< HEAD
-   Fixed support for color strides which were not multiples of `sizeof(float)`
-   Added support for RGBA8 color format to Spheres, which can be set by
    specifying the "colorFormat" parameter as `OSP_UCHAR4`, or passing the
    "colorData" through an `OSPData` of `OSP_UCHAR4`.
=======
-   Added new `ospShutdown` API function to aid in correctness and determinism
    of OSPRay API cleanup
-   `ospFreeFrameBuffer` has been deprecated in favor of using `ospRelease` to
    free frame buffer handles
>>>>>>> 0cec8ba0

### Changes in v1.5.0:

-   TetrahedralVolume now generalized to take both tet and hex data, now called
    `UnstructuredVolume`
-   New function for creating materials (`ospNewMaterial2`) which takes the
    renderer type string, not a renderer instance (the old version is now
    deprecated)
-   New `tonemapper` PixelOp for tone mapping final frames
-   Streamlines now support per-vertex radii and smooth interpolation
-   `ospray_sg` headers are now installed alongside the SDK
-   Core OSPRay ispc device now implemented as a module
    -   Devices which implement the public API are no longer required to link
        the dependencies to core OSPRay (e.g. Embree v2.x)
    -   By default, `ospInit` will load the ispc module if a device was not
        created via `--osp:mpi` or `--osp:device:[name]`
-   MPI devices can now accept an existing world communicator instead of always
    creating their own
-   Added ability to control ISPC specific optimization flags via CMake options
    -   See the various `ISPC_FLAGS_*` variables to control which flags get used
-   Enhancements to sample applications
    -   `ospray_sg` (and thus `ospExampleViewer`/`ospBenchmark`) can now be
        extended with new scene data importers via modules or the SDK
    -   Updated ospTutorial examples to properly call ospRelease()
    -   New options in the ospExampleViewer GUI to showcase new features
        -   SRGB frame buffers, tone mapping, etc.
-   General bug fixes
    -   Fixes to geometries with multiple emissive materials
    -   Improvements to precision of ray-sphere intersections

### Changes in v1.4.3:

-   Several bug fixes
    -   Fixed potential issue with static initialization order
    -   Correct compiler flags for Debug config
    -   Spheres `postIntersect` shading is now 64-bit safer

### Changes in v1.4.2:

-   Several cleanups and bug fixes
    -   Fixed memory leak where the Embree BVH was never released when an
        OSPModel was released
    -   Fixed a crash when API logging was enabled in certain situations
    -   Fixed a crash in MPI mode when creating lights without a renderer
    -   Fixed an issue with camera lens samples not initilized when spp <= 0
    -   Fixed an issue in ospExampleViewer when specifying multiple data files
-   The C99 tutorial is now indicated as the default; the C++ wrappers do not
    change the semantics of the API (memory management) so the C99 version
    should be considered first when learning the API

### Changes in v1.4.1:

-   Several cleanups and bug fixes
    -   Improved precision of ray intersection with streamlines,
        spheres, and cylinder geometries
    -   Fixed address overflow in framebuffer, in practice image size is
        now limited only by available memory
    -   Fixed several deadlocks and race conditions
    -   Fix shadow computation in SciVis renderer, objects behind light
        sources do not occlude anymore
    -   No more image jittering with MPI rendering when no accumulation
        buffer is used
-   Improved path tracer materials
    -   Also support RGB `eta`/`k` for Metal
    -   Added Alloy material, a "metal" with textured color
-   Minimum required Embree version is now v2.15

### Changes in v1.4.0:

-   New adaptive mesh refinement (AMR) and unstructured tetrahedral
    volume types
-   Dynamic load balancing is now implemented for the `mpi_offload`
    device
-   Many improvements and fixes to the available path tracer materials
    -   Specular lobe of OBJMaterial uses Blinn-Phong for more realistic
        highlights
    -   Metal accepts spectral samples of complex refraction index
    -   ThinGlass behaves consistent to Glass and can texture
        attenuation color
-   Added Russian roulette termination to path tracer
-   SciVis OBJMaterial accepts texture coordinate transformations
-   Applications can now access depth information in MPI distributed
    uses of OSPRay (both `mpi_offload` and `mpi_distributed` devices)
-   Many robustness fixes for both the `mpi_offload` and
    `mpi_distributed` devices through improvements to the `mpi_common`
    and `mpi_maml` infrastructure libraries
-   Major sample app cleanups
    -   `ospray_sg` library is the new basis for building apps, which is
        a scenegraph implementation
    -   Old (unused) libraries have been removed: miniSG, commandline,
        importer, loaders, and scripting
    -   Some removed functionality (such as scripting) may be
        reintroduced in the new infrastructure later, though most
        features have remained and have been improved
    -   Optional improved texture loading has been transitioned from
        ImageMagick to OpenImageIO
-   Many cleanups, bug fixes, and improvements to `ospray_common` and
    other support libraries
-   This will be the last release in which we support MSVC12 (Visual
    Studio 2013). Future releases will require VS2015 or newer

### Changes in v1.3.1:

-   Improved robustness of OSPRay CMake `find_package` config
    -   Fixed bugs related to CMake configuration when using the OSPRay
        SDK from an install
-   Fixed issue with Embree library when installing with
    `OSPRAY_INSTALL_DEPENDENCIES` enabled

### Changes in v1.3.0:

-   New MPI distributed device to support MPI distributed applications
    using OSPRay collectively for "in-situ" rendering (currently in
    "alpha")
    -   Enabled via new `mpi_distributed` device type
    -   Currently only supports `raycast` renderer, other renderers will
        be supported in the future
    -   All API calls are expected to be exactly replicated (object
        instances and parameters) except scene data (geometries and
        volumes)
    -   The original MPI device is now called the `mpi_offload` device
        to differentiate between the two implementations
-   Support of Intel® AVX-512 for next generation Intel® Xeon® processor
    (codename Skylake), thus new minimum ISPC version is 1.9.1
-   Thread affinity of OSPRay's tasking system can now be controlled via
    either device parameter `setAffinity`, or commandline parameter
    `osp:setaffinity`, or environment variable `OSPRAY_SET_AFFINITY`
-   Changed behavior of the background color in the SciVis renderer:
    `bgColor` now includes alpha and is always blended (no
    `backgroundEnabled` anymore). To disable the background don't set
    bgColor, or set it to transparent black (0, 0, 0, 0)
-   Geometries "`spheres`" and "`cylinders`" now support texture
    coordinates
-   The GLUT- and Qt-based demo viewer applications have been replaced
    by an example viewer with minimal dependencies
    -   Building the sample applications now requires GCC 4.9
        (previously 4.8) for features used in the C++ standard library;
        OSPRay itself can still be built with GCC 4.8
    -   The new example viewer based on `ospray::sg` (called
        `ospExampleViewerSg`) is the single application we are
        consolidating to, `ospExampleViewer` will remain only as a
        deprecated viewer for compatibility with the old `ospGlutViewer`
        application
-   Deprecated `ospCreateDevice()`; use `ospNewDevice()` instead
-   Improved error handling
    -   Various API functions now return an `OSPError` value
    -   `ospDeviceSetStatusFunc` replaces the deprecated
        `ospDeviceSetErrorMsgFunc`
    -   New API functions to query the last error
        (`ospDeviceGetLastErrorCode()` and `ospDeviceGetLastErrorMsg()`)
        or to register an error callback with `ospDeviceSetErrorFunc()`
    -   Fixed bug where exceptions could leak to C applications

### Changes in v1.2.1:

-   Various bug fixes related to MPI distributed rendering, ISPC issues
    on Windows, and other build related issues

### Changes in v1.2.0:

-   Added support for volumes with voxelType `short` (16-bit signed
    integers). Applications need to recompile, because `OSPDataType` has
    been re-enumerated
-   Removed SciVis renderer parameter `aoWeight`, the intensity (and now
    color as well) of AO is controlled via "`ambient`" lights. If
    `aoSamples` is zero (the default) then ambient lights cause ambient
    illumination (without occlusion)
-   New SciVis renderer parameter `aoTransparencyEnabled`, controlling
    whether object transparency is respected when computing ambient
    occlusion (disabled by default, as it is considerable slower)
-   Implement normal mapping for SciVis renderer
-   Support of emissive (and illuminating) geometries in the path tracer
    via new material "`Luminous`"
-   Lights can optionally made invisible by using the new parameter
    `isVisible` (only relevant for path tracer)
-   OSPRay Devices are now extendable through modules and the SDK
    -   Devices can be created and set current, creating an alternative
        method for initializing the API
    -   New API functions for committing parameters on Devices
-   Removed support for the first generation Intel® Xeon Phi™ coprocessor
    (codename Knights Corner)
-   Other minor improvements, updates, and bug fixes
    -   Updated Embree required version to v2.13.0 for added features
        and performance
    -   New API function `ospDeviceSetErrorMsgFunc()` to specify a
        callback for handling message outputs from OSPRay
    -   Added ability to remove user set parameter values with new
        `ospRemoveParam()` API function
    -   The MPI device is now provided via a module, removing the need
        for having separately compiled versions of OSPRay with and
        without MPI
    -   OSPRay build dependencies now only get installed if
        `OSPRAY_INSTALL_DEPENDENCIES` CMake variable is enabled

### Changes in v1.1.2:

-   Various bug fixes related to normalization, epsilons and debug
    messages

### Changes in v1.1.1:

-   Fixed support of first generation Intel Xeon Phi coprocessor
    (codename Knights Corner) and the COI device
-   Fix normalization bug that caused rendering artifacts

### Changes in v1.1.0:

-   New "scivis" renderer features
    -   Single sided lighting (enabled by default)
    -   Many new volume rendering specific features
        -   Adaptive sampling to help improve the correctness of
            rendering high frequency volume data
        -   Pre-integration of transfer function for higher fidelity
            images
        -   Ambient occlusion
        -   Volumes can cast shadows
        -   Smooth shading in volumes
        -   Single shading point option for accelerated shading
-   Added preliminary support for adaptive accumulation in the MPI
    device
-   Camera specific features
    -   Initial support for stereo rendering with the perspective camera
    -   Option `architectural` in perspective camera, rectifying
        vertical edges to appear parallel
    -   Rendering a subsection of the full view with
        `imageStart`/`imageEnd` supported by all cameras
-   This will be our last release supporting the first generation Intel
    Xeon Phi coprocessor (codename Knights Corner)
    -   Future major and minor releases will be upgraded to the latest
        version of Embree, which no longer supports Knights Corner
    -   Depending on user feedback, patch releases are still made to
        fix bugs
-   Enhanced output statistics in `ospBenchmark` application
-   Many fixes to the OSPRay SDK
    -   Improved CMake detection of compile-time enabled features
    -   Now distribute OSPRay configuration and ISPC CMake macros
    -   Improved SDK support on Windows
-   OSPRay library can now be compiled with `-Wall` and `-Wextra` enabled
    -   Tested with GCC v5.3.1 and Clang v3.8
    -   Sample applications and modules have not been fixed yet, thus
        applications which build OSPRay as a CMake subproject should
        disable them with `-DOSPRAY_ENABLE_APPS=OFF` and
        `-DOSPRAY_ENABLE_MODULES=OFF`
-   Minor bug fixes, improvements, and cleanups
    -   Regard shading normal when bump mapping
    -   Fix internal CMake naming inconsistencies in macros
    -   Fix missing API calls in C++ wrapper classes
    -   Fix crashes on MIC
    -   Fix thread count initialization bug with TBB
    -   CMake optimizations for faster configuration times
    -   Enhanced support for scripting in both `ospGlutViewer` and
        `ospBenchmark` applications

### Changes in v1.0.0:

-   New OSPRay SDK
    -   OSPRay internal headers are now installed, enabling applications
        to extend OSPRay from a binary install
    -   CMake macros for OSPRay and ISPC configuration now a part of
        binary releases
        -   CMake clients use them by calling
            `include(${OSPRAY_USE_FILE})` in their CMake code after
            calling `find_package(ospray)`
    -   New OSPRay C++ wrapper classes
        -   These act as a thin layer on top of OSPRay object handles,
            where multiple wrappers will share the same underlying
            handle when assigned, copied, or moved
        -   New OSPRay objects are only created when a class instance is
            explicitly constructed
        -   C++ users are encouraged to use these over the `ospray.h`
            API
-   Complete rework of sample applications
    -   New shared code for parsing the `commandline`
    -   Save/load of transfer functions now handled through a separate
        library which does not depend on Qt
    -   Added `ospCvtParaViewTfcn` utility, which enables
        `ospVolumeViewer` to load color maps from ParaView
    -   GLUT based sample viewer updates
        -   Rename of `ospModelViewer` to `ospGlutViewer`
        -   GLUT viewer now supports volume rendering
        -   Command mode with preliminary scripting capabilities,
            enabled by pressing '`:`' key (not available when using
            Intel C++ Compiler (icc))
    -   Enhanced support of sample applications on Windows
-   New minimum ISPC version is 1.9.0
-   Support of Intel® AVX-512 for second generation Intel Xeon Phi
    processor (codename Knights Landing) is now a part of the
    `OSPRAY_BUILD_ISA` CMake build configuration
    -   Compiling AVX-512 requires icc to be enabled as a build option
-   Enhanced error messages when `ospLoadModule()` fails
-   Added `OSP_FB_RGBA32F` support in the `DistributedFrameBuffer`
-   Updated Glass shader in the path tracer
-   Many miscellaneous cleanups, bug fixes, and improvements

### Changes in v0.10.1:

-   Fixed support of first generation Intel Xeon Phi coprocessor
    (codename Knights Corner)
-   Restored missing implementation of `ospRemoveVolume()`

### Changes in v0.10.0:

-   Added new tasking options: `Cilk`, `Internal`, and `Debug`
    -   Provides more ways for OSPRay to interact with calling
        application tasking systems
        - `Cilk`: Use Intel® Cilk™ Plus language extensions (icc only)
        - `Internal`: Use hand written OSPRay tasking system
        - `Debug`: All tasks are run in serial (useful for debugging)
    -   In most cases, Intel Threading Building Blocks (Intel `TBB`)
        remains the fastest option
-   Added support for adaptive accumulation and stopping
    -   `ospRenderFrame` now returns an estimation of the variance in
        the rendered image if the framebuffer was created with the
        `OSP_FB_VARIANCE` channel
    -   If the renderer parameter `varianceThreshold` is set,
        progressive refinement concentrates on regions of the image with
        a variance higher than this threshold
-   Added support for volumes with voxelType `ushort` (16-bit unsigned
    integers)
-   `OSPTexture2D` now supports sRGB formats -- actually most images are
    stored in sRGB. As a consequence the API call `ospNewTexture2D()`
    needed to change to accept the new `OSPTextureFormat` parameter
-   Similarly, OSPRay's framebuffer types now also distinguishes between
    linear and sRGB 8-bit formats. The new types are `OSP_FB_NONE`,
    `OSP_FB_RGBA8`, `OSP_FB_SRGBA`, and `OSP_FB_RGBA32F`
-   Changed "scivis" renderer parameter defaults
    -   All shading (AO + shadows) must be explicitly enabled
-   OSPRay can now use a newer, pre-installed Embree enabled by the new
    `OSPRAY_USE_EXTERNAL_EMBREE` CMake option
-   New `ospcommon` library used to separately provide math types and OS
    abstractions for both OSPRay and sample applications
    -   Removes extra dependencies on internal Embree math types and
        utility functions
    -   `ospray.h` header is now C99 compatible
-   Removed loaders module, functionality remains inside of
    `ospVolumeViewer`
-   Many miscellaneous cleanups, bug fixes, and improvements
    -   Fixed data distributed volume rendering bugs when using less
        blocks than workers
    -   Fixes to CMake `find_package()` config
    -   Fix bug in `GhostBlockBrickVolume` when using `double`s
    -   Various robustness changes made in CMake to make it easier to
        compile OSPRay

### Changes in v0.9.1:

-   Volume rendering now integrated into the "scivis" renderer
    -   Volumes are rendered in the same way the "dvr" volume renderer
        renders them
    -   Ambient occlusion works with implicit isosurfaces, with a known
        visual quality/performance trade-off
-   Intel Xeon Phi coprocessor (codename Knights Corner) COI device and
    build infrastructure restored (volume rendering is known to still be
    broken)
-   New support for CPack built OSPRay binary redistributable packages
-   Added support for HDRI lighting in path tracer
-   Added `ospRemoveVolume()` API call
-   Added ability to render a subsection of the full view into the
    entire framebuffer in the perspective camera
-   Many miscellaneous cleanups, bug fixes, and improvements
    -   The depthbuffer is now correctly populated by in the "scivis"
        renderer
    -   Updated default renderer to be "ao1" in ospModelViewer
    -   Trianglemesh `postIntersect` shading is now 64-bit safe
    -   Texture2D has been reworked, with many improvements and bug fixes
    -   Fixed bug where MPI device would freeze while rendering frames
        with Intel TBB
    -   Updates to CMake with better error messages when Intel TBB is
        missing

### Changes in v0.9.0:

The OSPRay v0.9.0 release adds significant new features as well as API
changes.

-   Experimental support for data-distributed MPI-parallel volume
    rendering
-   New SciVis-focused renderer ("raytracer" or "scivis") combining
    functionality of "obj" and "ao" renderers
    -   Ambient occlusion is quite flexible: dynamic number of samples,
        maximum ray distance, and weight
-   Updated Embree version to v2.7.1 with native support for Intel
    AVX-512 for triangle mesh surface rendering on the Intel Xeon Phi
    processor (codename Knights Landing)
-   OSPRay now uses C++11 features, requiring up to date compiler and
    standard library versions (GCC v4.8.0)
-   Optimization of volume sampling resulting in volume rendering
    speedups of up to 1.5x
-   Updates to path tracer
    -   Reworked material system
    -   Added texture transformations and colored transparency in OBJ
        material
    -   Support for alpha and depth components of framebuffer
-   Added thinlens camera, i.e. support for depth of field
-   Tasking system has been updated to use Intel Threading Building
    Blocks (Intel TBB)
-   The `ospGet*()` API calls have been deprecated and will be removed
    in a subsequent release

### Changes in v0.8.3:

-   Enhancements and optimizations to path tracer
    -   Soft shadows (light sources: sphere, cone, extended spot, quad)
    -   Transparent shadows
    -   Normal mapping (OBJ material)
-   Volume rendering enhancements
    -   Expanded material support
    -   Support for multiple lights
    -   Support for double precision volumes
    -   Added `ospSampleVolume()` API call to support limited probing of
        volume values
-   New features to support compositing externally rendered content with
    OSPRay-rendered content
    -   Renderers support early ray termination through a maximum depth
        parameter
    -   New OpenGL utility module to convert between OSPRay and OpenGL
        depth values
-   Added panoramic and orthographic camera types
-   Proper CMake-based installation of OSPRay and CMake `find_package()`
    support for use in external projects
-   Experimental Windows support
-   Deprecated `ospNewTriangleMesh()`; use `ospNewGeometry("triangles")`
    instead
-   Bug fixes and cleanups throughout the codebase

### Changes in v0.8.2:

-   Initial support for Intel AVX-512 and the Intel Xeon Phi processor
    (codename Knights Landing)
-   Performance improvements to the volume renderer
-   Incorporated implicit slices and isosurfaces of volumes as core
    geometry types
-   Added support for multiple disjoint volumes to the volume renderer
-   Improved performance of `ospSetRegion()`, reducing volume load times
-   Improved large data handling for the `shared_structured_volume` and
    `block_bricked_volume` volume types
-   Added support for DDS horizon data to the seismic module
-   Initial support in the Qt viewer for volume rendering
-   Updated to ISPC 1.8.2
-   Various bug fixes, cleanups and documentation updates throughout the
    codebase

### Changes in v0.8.1:

-   The volume renderer and volume viewer can now be run MPI parallel
    (data replicated) using the `--osp:mpi` command line option
-   Improved performance of volume grid accelerator generation, reducing
    load times for large volumes
-   The volume renderer and volume viewer now properly handle multiple
    isosurfaces
-   Added small example tutorial demonstrating how to use OSPRay
-   Several fixes to support older versions of GCC
-   Bug fixes to `ospSetRegion()` implementation for arbitrarily shaped
    regions and setting large volumes in a single call
-   Bug fix for geometries with invalid bounds; fixes streamline and
    sphere rendering in some scenes
-   Fixed bug in depth buffer generation

### Changes in v0.8.0:

-   Incorporated early version of a new Qt-based viewer to eventually
    unify (and replace) the existing simpler GLUT-based viewers
-   Added new path tracing renderer (`ospray/render/pathtracer`),
-   roughly based on the Embree sample path tracer
-   Added new features to the volume renderer
    -   Gradient shading (lighting)
    -   Implicit isosurfacing
    -   Progressive refinement
    -   Support for regular grids, specified with the `gridOrigin` and
        `gridSpacing` parameters
    -   New `shared_structured_volume` volume type that allows voxel
        data to be provided by applications through a shared data buffer
    -   New API call to set subregions of volume data (`ospSetRegion()`)
-   Added a subsampling-mode, enabled with a negative `spp` parameter;
    the first frame after scene changes is rendered with reduced
    resolution, increasing interactivity
-   Added multi-target ISA support: OSPRay will now select the
    appropriate ISA at run time
-   Added support for the Stanford SEP file format to the seismic
    module
-   Added `--osp:numthreads <n>` command line option to restrict the
    number of threads OSPRay creates
-   Various bug fixes, cleanups and documentation updates throughout the
    codebase

### Changes in v0.7.2:

-   Build fixes for older versions of GCC and Clang
-   Fixed time series support in ospVolumeViewer
-   Corrected memory management for shared data buffers
-   Updated to ISPC 1.8.1
-   Resolved issue in XML parser
<|MERGE_RESOLUTION|>--- conflicted
+++ resolved
@@ -8,17 +8,14 @@
 -   Added ability to configure Embree scene flags via OSPModel parameters
 -   Fixed memory leak caused by incorrect parameter reference counts in ISPC
     device
-<<<<<<< HEAD
 -   Fixed support for color strides which were not multiples of `sizeof(float)`
 -   Added support for RGBA8 color format to Spheres, which can be set by
     specifying the "colorFormat" parameter as `OSP_UCHAR4`, or passing the
     "colorData" through an `OSPData` of `OSP_UCHAR4`.
-=======
 -   Added new `ospShutdown` API function to aid in correctness and determinism
     of OSPRay API cleanup
 -   `ospFreeFrameBuffer` has been deprecated in favor of using `ospRelease` to
     free frame buffer handles
->>>>>>> 0cec8ba0
 
 ### Changes in v1.5.0:
 
