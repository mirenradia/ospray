## ======================================================================== ##
## Copyright 2009-2019 Intel Corporation                                    ##
##                                                                          ##
## Licensed under the Apache License, Version 2.0 (the "License");          ##
## you may not use this file except in compliance with the License.         ##
## You may obtain a copy of the License at                                  ##
##                                                                          ##
##     http://www.apache.org/licenses/LICENSE-2.0                           ##
##                                                                          ##
## Unless required by applicable law or agreed to in writing, software      ##
## distributed under the License is distributed on an "AS IS" BASIS,        ##
## WITHOUT WARRANTIES OR CONDITIONS OF ANY KIND, either express or implied. ##
## See the License for the specific language governing permissions and      ##
## limitations under the License.                                           ##
## ======================================================================== ##

<<<<<<< HEAD
set(OSPRAY_VERSION_MAJOR 2)
set(OSPRAY_VERSION_MINOR 0)
set(OSPRAY_VERSION_PATCH 0)
=======
set(OSPRAY_VERSION_MAJOR 1)
set(OSPRAY_VERSION_MINOR 8)
set(OSPRAY_VERSION_PATCH 5)
>>>>>>> e041b985
set(OSPRAY_SOVERSION 0)
set(OSPRAY_VERSION_GITHASH 0)
set(OSPRAY_VERSION_NOTE "")
if(EXISTS ${CMAKE_CURRENT_SOURCE_DIR}/.git AND
   IS_DIRECTORY ${CMAKE_CURRENT_SOURCE_DIR}/.git)
  find_package(Git)
  if (GIT_FOUND)
    execute_process(
      COMMAND ${GIT_EXECUTABLE} rev-parse HEAD
      WORKING_DIRECTORY "${CMAKE_CURRENT_SOURCE_DIR}"
      OUTPUT_VARIABLE "OSPRAY_VERSION_GITHASH"
      ERROR_QUIET
      OUTPUT_STRIP_TRAILING_WHITESPACE)
    string(SUBSTRING ${OSPRAY_VERSION_GITHASH} 0 8 OSPRAY_VERSION_GITHASH_SHORT)
    execute_process(
      COMMAND ${GIT_EXECUTABLE} rev-parse --abbrev-ref HEAD
      WORKING_DIRECTORY "${CMAKE_CURRENT_SOURCE_DIR}"
      OUTPUT_VARIABLE "OSPRAY_VERSION_GITBRANCH"
      ERROR_QUIET
      OUTPUT_STRIP_TRAILING_WHITESPACE)
    if (NOT OSPRAY_VERSION_GITBRANCH MATCHES "^master$|^release-")
      if (NOT OSPRAY_VERSION_GITBRANCH STREQUAL "HEAD")
        set(OSPRAY_VERSION_NOTE "-${OSPRAY_VERSION_GITBRANCH}")
      endif()
      set(OSPRAY_VERSION_NOTE "${OSPRAY_VERSION_NOTE} (${OSPRAY_VERSION_GITHASH_SHORT})")
    endif()
  endif()
endif()

set(OSPRAY_VERSION
  ${OSPRAY_VERSION_MAJOR}.${OSPRAY_VERSION_MINOR}.${OSPRAY_VERSION_PATCH}
)<|MERGE_RESOLUTION|>--- conflicted
+++ resolved
@@ -14,15 +14,9 @@
 ## limitations under the License.                                           ##
 ## ======================================================================== ##
 
-<<<<<<< HEAD
 set(OSPRAY_VERSION_MAJOR 2)
 set(OSPRAY_VERSION_MINOR 0)
 set(OSPRAY_VERSION_PATCH 0)
-=======
-set(OSPRAY_VERSION_MAJOR 1)
-set(OSPRAY_VERSION_MINOR 8)
-set(OSPRAY_VERSION_PATCH 5)
->>>>>>> e041b985
 set(OSPRAY_SOVERSION 0)
 set(OSPRAY_VERSION_GITHASH 0)
 set(OSPRAY_VERSION_NOTE "")
