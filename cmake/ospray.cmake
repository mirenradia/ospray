--- conflicted
+++ resolved
@@ -81,40 +81,11 @@
     SET(OSPRAY_ISPC_CPU "<undefined>")
     SET(OSPRAY_ISPC_TARGET_LIST "")
 
-<<<<<<< HEAD
-    IF ((${OSPRAY_XEON_TARGET} STREQUAL "AVX2") OR
-	(${OSPRAY_XEON_TARGET} STREQUAL "avx2") OR
-	(${OSPRAY_XEON_TARGET} STREQUAL "all")  OR
-	(${OSPRAY_XEON_TARGET} STREQUAL "ALL")
-	)
-      # embree targets - embree needs those to build the proper code paths
-      ADD_DEFINITIONS(-D__TARGET_SSE41__)
-      ADD_DEFINITIONS(-D__TARGET_SSE42__)
-      ADD_DEFINITIONS(-D__TARGET_AVX__)
-      ADD_DEFINITIONS(-D__TARGET_AVX2__)
-
-      # ispc target 
-      SET(OSPRAY_ISPC_TARGET_LIST sse4 avx avx2)
-      SET(OSPRAY_ISPC_CPU "core-avx2")
-
-    ELSEIF ((${OSPRAY_XEON_TARGET} STREQUAL "AVX2only") OR
-	(${OSPRAY_XEON_TARGET} STREQUAL "AVX2ONLY"))
-      # embree targets - embree needs those to build the proper code paths
-      ADD_DEFINITIONS(-D__TARGET_SSE41__)
-      ADD_DEFINITIONS(-D__TARGET_SSE42__)
-      ADD_DEFINITIONS(-D__TARGET_AVX__)
-      ADD_DEFINITIONS(-D__TARGET_AVX2__)
-
-      # ispc target 
-      SET(OSPRAY_ISPC_TARGET_LIST sse4 avx avx2)
-      SET(OSPRAY_ISPC_CPU "core-avx2")
-=======
     IF (OSPRAY_ISA_SSE)
       ADD_DEFINITIONS(-D__TARGET_SSE__)
       SET(OSPRAY_ISPC_TARGET_LIST ${OSPRAY_ISPC_TARGET_LIST} sse4)
       SET(OSPRAY_ISPC_CPU "corei7")
     ENDIF()
->>>>>>> 9a31bef2
 
     IF (OSPRAY_ISA_AVX)
       ADD_DEFINITIONS(-D__TARGET_AVX__)
