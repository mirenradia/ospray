#include "renderer.ih"

#include "renderer.ih"
#include "ospray/render/util.ih"
#include "ospray/camera/camera.ih"

void Renderer_default_renderSample(uniform Renderer *uniform renderer,
                                   varying ScreenSample &sample)
{
  sample.z = inf;
  sample.alpha = 1.f;
  sample.rgb = make_random_color((sample.sampleID.x<<0)+
                                 (sample.sampleID.y<<14)+
                                 (sample.sampleID.z<<28)
                                 );
}

void Renderer_default_beginFrame(uniform Renderer *uniform renderer,
                         uniform FrameBuffer *uniform fb)
{
  renderer->fb = fb;
  if (renderer->camera == NULL)
    print("warning: ispc-side renderer % does not have a camera\n",renderer);
  if (renderer->fb == NULL)
    print("warning: ispc-side renderer % does not have a frame buffer\n",renderer);
}

void Renderer_default_endFrame(uniform Renderer *uniform renderer, 
                               const uniform int32 accumID)
{
  if (renderer->fb) renderer->fb->accumID = accumID;
  renderer->fb = NULL;
}


void Renderer_default_renderTile(uniform Renderer *uniform renderer,
                                 uniform Tile &tile)
{
  uniform FrameBuffer *uniform fb     = renderer->fb;
  uniform Camera      *uniform camera = renderer->camera;

  float pixel_du = .5f, pixel_dv = .5f;
  float lens_du = 0.f, lens_dv = 0.f;
  uniform int32 spp = renderer->spp;

  if (spp > 1) {
    int startSampleID = max(fb->accumID,0)*spp;
    
    ScreenSample screenSample;
    screenSample.z = inf;
    screenSample.alpha = 0.f;
  
    CameraSample cameraSample;
  
    for (uniform uint32 i=0;i<TILE_SIZE*TILE_SIZE/programCount;i++) {
      const uint32 frag = i*programCount+programIndex;
      screenSample.sampleID.x        = tile.region.lower.x + (frag % TILE_SIZE);
      screenSample.sampleID.y        = tile.region.lower.y + (frag / TILE_SIZE);
      if ((screenSample.sampleID.x >= fb->size.x) | 
          (screenSample.sampleID.y >= fb->size.y)) 
        continue;

      vec3f col = make_vec3f(0);
      for (uniform uint32 s = 0; s<renderer->spp; s++) {
        pixel_du = precomputedHalton2(startSampleID+s);
        pixel_dv = precomputedHalton3(startSampleID+s);
        screenSample.sampleID.z = startSampleID+s;
        
        cameraSample.screen.x = (screenSample.sampleID.x + pixel_du) * fb->rcpSize.x;
        cameraSample.screen.y = (screenSample.sampleID.y + pixel_dv) * fb->rcpSize.y;
      
        camera->initRay(camera,screenSample.ray,cameraSample);
        renderer->renderSample(renderer,screenSample);
        col = col + screenSample.rgb;
      }
      col = col * (1.f/spp);
      setRGBAZ(tile,i,col,screenSample.alpha,screenSample.z);
    }
  } else {
    if (fb->accumID >= 0) {
      // compute 
      pixel_du = precomputedHalton2(fb->accumID);
      pixel_dv = precomputedHalton3(fb->accumID);
    }
    
    ScreenSample screenSample;
    screenSample.sampleID.z = fb->accumID;
    screenSample.z = inf;
    screenSample.alpha = 0.f;
  
    CameraSample cameraSample;
  
    for (uniform uint32 i=0;i<TILE_SIZE*TILE_SIZE/programCount;i++) {
      const uint32 frag = i*programCount+programIndex;
      screenSample.sampleID.x        = tile.region.lower.x + (frag % TILE_SIZE);
      screenSample.sampleID.y        = tile.region.lower.y + (frag / TILE_SIZE);
      if ((screenSample.sampleID.x >= fb->size.x) | 
          (screenSample.sampleID.y >= fb->size.y)) 
        continue;

      for (uniform uint32 s = 0; s<renderer->spp; s++) {
        cameraSample.screen.x = (screenSample.sampleID.x + pixel_du) * fb->rcpSize.x;
        cameraSample.screen.y = (screenSample.sampleID.y + pixel_dv) * fb->rcpSize.y;
      
      
        camera->initRay(camera,screenSample.ray,cameraSample);
        renderer->renderSample(renderer,screenSample);
        setRGBAZ(tile,i,screenSample.rgb,screenSample.alpha,screenSample.z);
      }
    }
  }
}

void Renderer_constructor(uniform Renderer *uniform renderer,
                          void *uniform cppE,
                          void *uniform _model,
                          void *uniform _camera)
{
  renderer->cppEquivalent = cppE;
  renderer->model  = (uniform Model *uniform)_model;
  renderer->camera = (uniform Camera *uniform)_camera;
  renderer->renderSample = Renderer_default_renderSample;
  renderer->renderTile   = Renderer_default_renderTile;
  renderer->beginFrame   = Renderer_default_beginFrame;
  renderer->endFrame     = Renderer_default_endFrame;
  renderer->toneMap      = NULL;
}

export void Renderer_renderTile(void *uniform _renderer,
                                uniform Tile &tile)
{
  uniform Renderer *uniform renderer = (uniform Renderer *uniform)_renderer;
  renderer->renderTile(renderer,tile);
  renderer->fb->setTile(renderer->fb,tile);
}

export void Renderer_beginFrame(void *uniform _renderer,
                                void *uniform _fb)
{
  uniform Renderer *uniform renderer = (uniform Renderer *uniform)_renderer;
  uniform FrameBuffer *uniform fb = (uniform FrameBuffer *uniform)_fb;
  renderer->beginFrame(renderer,fb);
}


export void Renderer_endFrame(void *uniform _renderer, const uniform int32 newAccumID)
{
  uniform Renderer *uniform renderer = (uniform Renderer *uniform)_renderer;
<<<<<<< HEAD
  renderer->endFrame(renderer,newAccumID);
=======
  renderer->endFrame(renderer);
}

export void Renderer_setSPP(void *uniform _renderer, uniform uint32 spp)
{
  uniform Renderer *uniform renderer = (uniform Renderer *uniform)_renderer;
  renderer->spp = spp;
>>>>>>> 70f0c398
}<|MERGE_RESOLUTION|>--- conflicted
+++ resolved
@@ -146,15 +146,11 @@
 export void Renderer_endFrame(void *uniform _renderer, const uniform int32 newAccumID)
 {
   uniform Renderer *uniform renderer = (uniform Renderer *uniform)_renderer;
-<<<<<<< HEAD
   renderer->endFrame(renderer,newAccumID);
-=======
-  renderer->endFrame(renderer);
 }
 
 export void Renderer_setSPP(void *uniform _renderer, uniform uint32 spp)
 {
   uniform Renderer *uniform renderer = (uniform Renderer *uniform)_renderer;
   renderer->spp = spp;
->>>>>>> 70f0c398
 }