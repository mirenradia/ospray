--- conflicted
+++ resolved
@@ -133,23 +133,7 @@
 {
   uniform uint32/*BRDFType*/ directLightingBRDFTypes = (uniform uint32)(DIFFUSE | GLOSSY);
   uniform uint32/*BRDFType*/ giBRDFTypes = (uniform uint32)(ALL);
-<<<<<<< HEAD
-
-  vec3f L = make_vec3f(0.f);
-  vec3f Lw = make_vec3f(1.f);
-
-  while (true)
-  {
-    /*! Terminate path if too long or contribution too low. */
-    if (lightPath.depth >= self->maxDepth)
-      return L;
-    if (reduce_max(lightPath.throughput) <= self->minContribution)
-      return L;
-
-    /*! Traverse ray. */
-    traceRay(self->super.model, lightPath.ray);
-=======
-  
+
   ScreenSample sample;
   sample.alpha = 1.f;
   vec3f L = make_vec3f(0.f);
@@ -158,11 +142,9 @@
   do {
     /*! Traverse ray. */
     traceRay(self->super.model, lightPath.ray);
-    numRays++;  
-    
+
     if (lightPath.depth == 0)
       sample.z = lightPath.ray.t;
->>>>>>> dc46ca6d
 
     const vec3f wo = neg(lightPath.ray.dir);
 
@@ -261,15 +243,10 @@
     }
 
     /*! Global illumination. Pick one BRDF component and sample it. */
-<<<<<<< HEAD
+
     if (lightPath.depth >= self->maxDepth)
-      return L;
-
-=======
-    if (lightPath.depth >= self->maxDepth) 
       break;
-    
->>>>>>> dc46ca6d
+
     /*! sample brdf */
     Sample3f wi = make_Sample3f(make_vec3f(0.0f),0.0f); uint32 type = 0;
     vec2f s  = RandomTEA__getFloats(rng);
@@ -281,13 +258,8 @@
 #endif
 
     /*! Continue only if we hit something valid. */
-<<<<<<< HEAD
     if (reduce_max(c) <= 0.0f | wi.pdf <= PDF_CULLING)
-      return L;
-=======
-    if (reduce_max(c) <= 0.0f | wi.pdf <= PDF_CULLING) 
       break;
->>>>>>> dc46ca6d
 
     /*! Compute simple volumetric effect. */
     const vec3f transmission = lightPath.lastMedium.transmission;
@@ -355,16 +327,12 @@
 
     LightPath lightPath;
     init_LightPath(lightPath, screenSample.ray);
-<<<<<<< HEAD
-
-    L = L + PathTraceIntegrator_Li(self, cameraSample.screen, lightPath, rng);
-=======
-    
-    ScreenSample sample = PathTraceIntegrator_Li(self, cameraSample.screen, lightPath, rng, numRays);
+
+    ScreenSample sample = PathTraceIntegrator_Li(self, cameraSample.screen,
+                                                 lightPath, rng);
     screenSample.rgb = screenSample.rgb + sample.rgb;
     screenSample.alpha = screenSample.alpha + sample.alpha;
     screenSample.z = min(screenSample.z, sample.z);
->>>>>>> dc46ca6d
   }
 
   screenSample.rgb = screenSample.rgb * rcpf(spp);
@@ -374,14 +342,9 @@
 
 
 
-<<<<<<< HEAD
 
 void *uniform PathTracer_beginFrame(uniform Renderer *uniform _self,
-                           uniform FrameBuffer *uniform fb)
-=======
- 
-void *uniform PathTracer_beginFrame(uniform Renderer *uniform _self, uniform FrameBuffer *uniform fb)
->>>>>>> dc46ca6d
+                                    uniform FrameBuffer *uniform fb)
 {
   _self->fb = fb;
   uniform PathTracer  *uniform self = (uniform PathTracer *uniform)_self;
