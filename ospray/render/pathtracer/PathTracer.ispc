// ======================================================================== //
// Copyright 2009-2015 Intel Corporation                                    //
//                                                                          //
// Licensed under the Apache License, Version 2.0 (the "License");          //
// you may not use this file except in compliance with the License.         //
// You may obtain a copy of the License at                                  //
//                                                                          //
//     http://www.apache.org/licenses/LICENSE-2.0                           //
//                                                                          //
// Unless required by applicable law or agreed to in writing, software      //
// distributed under the License is distributed on an "AS IS" BASIS,        //
// WITHOUT WARRANTIES OR CONDITIONS OF ANY KIND, either express or implied. //
// See the License for the specific language governing permissions and      //
// limitations under the License.                                           //
// ======================================================================== //

#include "PathTracer.ih"
#include "ospray/camera/Camera.ih"

#include "materials/Medium.ih"
#include "materials/Material.ih"
#include "samplers/PrecomputedSampler.ih"

#define PDF_CULLING 0.0f
//#define USE_DGCOLOR

/*! number of pixels that each job in a parallel rendertile task
    executes together. Must be a multipel of the maximum possible
    programCount (16), and must be smaller than TILE_SIZE (in one
    dimension) */
#define RENDERTILE_PIXELS_PER_JOB 64


//////////////////////////////////////////////////////////////////
// LightPath

struct LightPath
{
  Ray    ray;                    /*! Last ray in the path. */
  Medium lastMedium;             /*! Medium the last ray travels inside. */
  uniform uint32 depth;          /*! Recursion depth of path. */
  vec3f  throughput;             /*! Determines the fraction of
                                     radiance reaches the pixel along
                                     the path. */
  bool   ignoreVisibleLights;    /*! If the previous shade point used
                                     shadow rays we have to ignore the
                                     emission of geometrical lights to
                                     not double count them. */
  bool   unbent;                 /*! True of the ray path is a straight line. */
};

inline void init_LightPath(LightPath& lp, const Ray &ray)
{
  lp.ray = ray;
  lp.lastMedium = make_Medium_Vacuum();
  lp.depth = 0;
  lp.throughput = make_vec3f(1.f);
  lp.ignoreVisibleLights = false;
  lp.unbent = true;
}

inline void extend_fast(LightPath& lp,
                   const vec3f nextRay_org,
                   const vec3f nextRay_dir,
                   const float nextRay_near,
                   const float nextRay_far,
                   const vec3f weight,
                   const bool ignoreVL)
{
  lp.unbent = lp.unbent & eq(nextRay_dir,lp.ray.dir);
  setRay(lp.ray,nextRay_org,nextRay_dir,nextRay_near,nextRay_far);
  lp.depth = lp.depth+1;
  lp.throughput = mul(lp.throughput,weight);
  lp.ignoreVisibleLights = ignoreVL;
}

//////////////////////////////////////////////////////////////////
// PathTracer

vec3f transparentShadow(const uniform PathTracer* uniform self, vec3f lightContrib, Ray &shadowRay, Medium medium, varying RandomTEA* uniform rng)
{
  int max_depth = self->maxDepth;
  const float org_t_max = shadowRay.t;

  while (1) {
    traceRay(self->super.model, shadowRay);

    if (noHit(shadowRay))
      return lightContrib;

    DifferentialGeometry dg;
    postIntersect(self->super.model, dg, shadowRay,
        DG_MATERIALID|
        DG_NS|DG_NG|DG_FACEFORWARD|DG_NORMALIZE|DG_TEXCOORD|DG_COLOR
        );

    uniform PathTraceMaterial *m = (uniform PathTraceMaterial*)dg.material;
    vec3f transparency;
    foreach_unique(mm in m)
      if (mm != NULL)
        transparency = mm->getTransparency(mm, dg, shadowRay, medium);

    lightContrib = lightContrib * transparency;

    /*! Compute simple volumetric effect. */
    if (ne(medium.transmission, make_vec3f(1.f)))
      lightContrib = lightContrib * powf(medium.transmission, shadowRay.t - shadowRay.t0);

    if (reduce_max(lightContrib) <= self->minContribution)
      return lightContrib;

    if (--max_depth <= 0)
      return make_vec3f(0.f);

    /*! Tracking medium if we hit a medium interface. */
    foreach_unique(mm in m)
      if (mm != NULL)
        mm->selectNextMedium(mm, medium);

    shadowRay.t0 = shadowRay.t + self->super.epsilon;
    shadowRay.t = org_t_max;
    shadowRay.primID = -1;
    shadowRay.geomID = -1;
    shadowRay.instID = -1;
  }
}

ScreenSample PathTraceIntegrator_Li(const uniform PathTracer* uniform self,
                             const vec2f &pixel, // normalized, i.e. in [0..1]
                             LightPath &lightPath,
                             varying RandomTEA* uniform rng,
                             uint32 &numRays)
{
<<<<<<< HEAD
  uniform uint32/*BRDFType*/ directLightingBRDFTypes = (uniform uint32)(DIFFUSE | GLOSSY);
  uniform uint32/*BRDFType*/ giBRDFTypes = (uniform uint32)(ALL);
  
  ScreenSample sample;
  sample.alpha = 1.f;
  vec3f L = make_vec3f(0.f);
  vec3f Lw = make_vec3f(1.f);

  do {
    /*! Traverse ray. */
    traceRay(self->super.model, lightPath.ray);
    numRays++;  
    
    if (lightPath.depth == 0)
      sample.z = lightPath.ray.t;
=======
  uniform uint32/*BSDFType*/ directLightingBSDFTypes = (uniform uint32)(BSDF_DIFFUSE | BSDF_GLOSSY);
  uniform uint32/*BSDFType*/ giBSDFTypes = (uniform uint32)(BSDF_ALL);

  vec3f L = make_vec3f(0.f);
  vec3f Lw = make_vec3f(1.f);

  while (true)
  {
    /*! Terminate path if too long or contribution too low. */
    if (lightPath.depth >= self->maxDepth)
      return L;
    if (reduce_max(lightPath.throughput) <= self->minContribution) // FIXME: why not Lw???
      return L;

    /*! Traverse ray. */
    traceRay(self->super.model, lightPath.ray);
    numRays++;
>>>>>>> 0ebc8ab2

    const vec3f wo = neg(lightPath.ray.dir);

    /*! Environment shading when nothing hit. */
    if (noHit(lightPath.ray)) {
      if (lightPath.unbent)
        sample.alpha = 1.0f - dot(Lw, make_vec3f(0.212671f, 0.715160f, 0.072169f)); // TODO luminance(Lw);
      if ((bool)self->backplate & lightPath.unbent) {
        L = L + Lw * get3f(self->backplate, pixel);
      } else if (!lightPath.ignoreVisibleLights)
          for (uniform int i = 0; i < self->numLights; i++) { // TODO: self->num_envLights
            const uniform Light *uniform l = self->lights[i];
            L = L + Lw * l->evalEnv(l, wo);
          }

      break;
    }


    DifferentialGeometry dg;
    postIntersect(self->super.model, dg, lightPath.ray,
        DG_MATERIALID|
        DG_NS|DG_NG|DG_FACEFORWARD|DG_NORMALIZE|DG_TEXCOORD|DG_COLOR|DG_TANGENTS
        );

    /*! Shade surface. */
    uniform ShadingContext ctx;
    ShadingContext_Constructor(&ctx);
    const varying BSDF* bsdf = NULL;
#if 1
    uniform PathTraceMaterial* m = (uniform PathTraceMaterial*)dg.material;
    foreach_unique(mm in m)
      if (mm != NULL)
        bsdf = mm->getBSDF(mm, &ctx, dg, lightPath.ray, lightPath.lastMedium);
#else
    foreach_unique(geomID in lightPath.ray.geomID) {
      uniform PathTraceMaterial* uniform m
        = (uniform PathTraceMaterial*)(self->super.model->geometry[geomID]->material);
      print("shading %\n",m);
      if (m != NULL) m->shade(m,lightPath.ray, lightPath.lastMedium, dg, brdfs, Ns);
    }
#endif

#if 0
    // iw: disabled because we dont' have per-geometry lights yet
    /*! Add light emitted by hit area light source. */
    if (!lightPath.ignoreVisibleLights) {
      foreach_unique(geomID in lightPath.ray.geomID) {
        const uniform AreaLight* uniform l = self->super.model->geometry[geomID]->light;
        if (l != NULL)
          // L = add(L, mul(Lw, l->Le(l,dg,wo)));
          L = L + Lw * l->Le(l,dg,wo);
      }
    }
#endif

    /*! Check if any BSDF component uses direct lighting. */
    bool useDirectLighting = bsdf->type & directLightingBSDFTypes;

    /*! Direct lighting. Shoot shadow rays to all light sources. */
    if (useDirectLighting)
    {
      uniform int numLights = self->lights ? min(MAX_LIGHTS, self->numLights) : 0;
      for (uniform int i = 0; i < numLights; i++)
      {
        const uniform Light *uniform light = self->lights[i];

        /*! Either use precomputed samples for the light or sample light now. */
        LightSample ls = light->sample(light, dg, RandomTEA__getFloats(rng));

        /*! Ignore zero radiance or illumination from the back. */
        if (reduce_max(ls.radiance) <= 0.0f | ls.pdf <= PDF_CULLING)  //| dot(dg.Ns, ls.direction) <= 1e-8f)
          continue;

        /*! Evaluate BSDF */
        vec3f bsdfValue;
        float lsDirectionPdf;
        foreach_unique(b in bsdf)
          if (b != NULL)
            bsdfValue = b->eval(b, dg, wo, ls.direction, lsDirectionPdf);

#ifdef USE_DGCOLOR
        bsdfValue = bsdfValue * make_vec3f(dg.color);
#endif
        if (reduce_max(bsdfValue) <= 0.0f)
          continue;

        /*! Test for shadows. */
        numRays++;
        Ray shadow_ray;
        setRay(shadow_ray, dg.P, ls.direction,
               //dg.error*
               self->super.epsilon, ls.distance-
               //dg.error*
               self->super.epsilon);
        shadow_ray.time = lightPath.ray.time;

        vec3f unshaded_light_contrib = Lw * ls.radiance * bsdfValue;
        L = L + transparentShadow(self, unshaded_light_contrib, shadow_ray, lightPath.lastMedium, rng);
      }
    }

<<<<<<< HEAD
    /*! Global illumination. Pick one BRDF component and sample it. */
    if (lightPath.depth >= self->maxDepth) 
      break;
    
=======
    /*! Global illumination. Pick one BSDF component and sample it. */
    if (lightPath.depth >= self->maxDepth)
      return L;

>>>>>>> 0ebc8ab2
    /*! sample brdf */
    Sample3f wi = make_Sample3f(make_vec3f(0.0f),0.0f); uint32 type = 0;
    vec2f s  = RandomTEA__getFloats(rng);
    vec2f ss = RandomTEA__getFloats(rng); // why vec2f???
    vec3f bsdfWeight;
    foreach_unique(b in bsdf)
      if (b != NULL)
        bsdfWeight = b->sample(b, dg, wo, wi.v, wi.pdf, type, s, ss.x);

#ifdef USE_DGCOLOR
    if ((type & GLOSSY_REFLECTION) == NONE) // only colorize diffuse component
      bsdfWeight = bsdfWeight * make_vec3f(dg.color);
#endif

    /*! Continue only if we hit something valid. */
<<<<<<< HEAD
    if (reduce_max(c) <= 0.0f | wi.pdf <= PDF_CULLING) 
      break;
=======
    if (reduce_max(bsdfWeight) <= 0.0f | wi.pdf <= PDF_CULLING)
      return L;
>>>>>>> 0ebc8ab2

    /*! Compute simple volumetric effect. */
    const vec3f transmission = lightPath.lastMedium.transmission;
    if (ne(transmission,make_vec3f(1.f)))
      bsdfWeight = bsdfWeight * powf(transmission,lightPath.ray.t);

    /*! Tracking medium if we hit a medium interface. */
    if (type & BSDF_TRANSMISSION) {
      foreach_unique(uniMat in dg.material) {
        uniform PathTraceMaterial* uniform m = (uniform PathTraceMaterial *)uniMat;
        if (m != NULL)  m->selectNextMedium(m,lightPath.lastMedium);
      }
    }

    /*! Continue the path. */
    extend_fast(lightPath,
                dg.P,wi.v,//dg.error*
                self->super.epsilon,inf,
                bsdfWeight*wi.pdf,(type & directLightingBSDFTypes) != BSDF_NONE);

<<<<<<< HEAD
    Lw = Lw * (c * rcp(wi.pdf));
  } while (reduce_max(lightPath.throughput) > self->minContribution);

  sample.rgb = L;
  return sample;
=======
    Lw = mul(Lw,bsdfWeight);
  }
  return L;
>>>>>>> 0ebc8ab2
}


uniform PTEnvironmentLight* uniform PTAmbientLight__New(const uniform vec3f& L);
typedef uniform PTEnvironmentLight *uniform EnvLightPtr;
typedef uniform PTLight *uniform LightPtr;

inline ScreenSample PathTracer_renderPixel(uniform PathTracer *uniform self,
                                    const uint32 ix,
                                    const uint32 iy,
                                    uint32 &numRays)
{
  uniform FrameBuffer *uniform fb = self->super.fb;

  uniform Camera *uniform camera = self->super.camera;
  ScreenSample screenSample;
  screenSample.rgb = make_vec3f(0.f);
  screenSample.alpha = 0.f;
  screenSample.z = inf;

  screenSample.sampleID.x = ix;
  screenSample.sampleID.y = iy;

  // init RNG
  RandomTEA rng_state; varying RandomTEA* const uniform rng = &rng_state;
  RandomTEA__Constructor(rng, fb->size.x*iy+ix, fb->accumID);
  const int spp = max(1, self->super.spp);

  for (uniform int s=0; s < spp; s++) {
    screenSample.sampleID.z = fb->accumID*spp + s;

    CameraSample cameraSample;
    const vec2f pixelSample = RandomTEA__getFloats(rng);
    cameraSample.screen.x = (screenSample.sampleID.x + pixelSample.x) * fb->rcpSize.x;
    cameraSample.screen.y = (screenSample.sampleID.y + pixelSample.y) * fb->rcpSize.y;
    cameraSample.lens     = RandomTEA__getFloats(rng);

    camera->initRay(camera, screenSample.ray, cameraSample);
    const vec2f timeSample = RandomTEA__getFloats(rng);
    screenSample.ray.time = timeSample.x;

    LightPath lightPath;
    init_LightPath(lightPath, screenSample.ray);
<<<<<<< HEAD
    
    ScreenSample sample = PathTraceIntegrator_Li(self, cameraSample.screen, lightPath, rng, numRays);
    screenSample.rgb = screenSample.rgb + sample.rgb;
    screenSample.alpha = screenSample.alpha + sample.alpha;
    screenSample.z = min(screenSample.z, sample.z);
=======

    L = L + PathTraceIntegrator_Li(self, cameraSample.screen, lightPath, rng, numRays);
>>>>>>> 0ebc8ab2
  }

  screenSample.rgb = screenSample.rgb * rcpf(spp);
  screenSample.alpha = screenSample.alpha * rcpf(spp);
  return screenSample;
}



<<<<<<< HEAD
 
void *uniform PathTracer_beginFrame(uniform Renderer *uniform _self, uniform FrameBuffer *uniform fb)
=======

void PathTracer_beginFrame(uniform Renderer *uniform _self,
                           uniform FrameBuffer *uniform fb)
>>>>>>> 0ebc8ab2
{
//  print("pathtracer new frame %\n",fb->accumID);
  _self->fb = fb;
  uniform PathTracer  *uniform self = (uniform PathTracer *uniform)_self;
//  print("rays: %\n", self->numRays);
  self->numRays = 0;
  return NULL;
}


task void PathTracer_renderTileJob(uniform PathTracer *uniform self,
                                   uniform Tile &tile,
                                   varying uint32 *uniform numRaysPerJob)
{
  uniform FrameBuffer *uniform fb   = self->super.fb;
  uniform int32 spp = self->super.spp;
  numRaysPerJob[taskIndex] = 0;

  const uniform int blocks = fb->accumID > 0 || spp > 0 ?
                               1 : min(1 << -2 * spp, TILE_SIZE*TILE_SIZE);

  const uniform int begin = taskIndex * RENDERTILE_PIXELS_PER_JOB;
  const uniform int end   = min(begin + RENDERTILE_PIXELS_PER_JOB, TILE_SIZE*TILE_SIZE/blocks);

  for (uint32 i=begin+programIndex;i<end;i+=programCount) {
    const uint32 ix = tile.region.lower.x + z_order.xs[i*blocks];
    const uint32 iy = tile.region.lower.y + z_order.ys[i*blocks];
    if (ix >= fb->size.x || iy >= fb->size.y)
      continue;

    uint32 numRays = 0;
    ScreenSample screenSample = PathTracer_renderPixel(self, ix, iy, numRays);
    numRaysPerJob[taskIndex] = numRaysPerJob[taskIndex] + numRays;

    for (uniform int p = 0; p < blocks; p++) {
      const uint32 pixel = z_order.xs[i*blocks+p] + (z_order.ys[i*blocks+p] * TILE_SIZE);
      setRGBAZ(tile, pixel, screenSample.rgb, screenSample.alpha, screenSample.z);
    }
  }
}

void PathTracer_renderTile(uniform Renderer *uniform _self, 
                           void *uniform perFrameData,
                           uniform Tile &tile)
{
  uniform PathTracer *uniform self = (uniform PathTracer *uniform)_self;
  uniform int32 spp = self->super.spp;
  const uniform int blocks = self->super.fb->accumID > 0 || spp > 0 ? 1 : min(1 << -2 * spp, TILE_SIZE*TILE_SIZE);
  uniform const size_t numJobs = ((TILE_SIZE*TILE_SIZE)/RENDERTILE_PIXELS_PER_JOB + blocks-1)/blocks;
  varying uint32 numRaysPerJob[(TILE_SIZE*TILE_SIZE)/RENDERTILE_PIXELS_PER_JOB];

  launch[numJobs] PathTracer_renderTileJob(self,tile,&numRaysPerJob[0]);
  sync;

  uint32 numRaysInTile = 0;
  for (uniform int i=0; i<numJobs; i++)
    numRaysInTile += numRaysPerJob[i];
  self->numRays += reduce_add(numRaysInTile);
}


// Exports (called from C++)
//////////////////////////////////////////////////////////////////////////////

export void PathTracer_set(void *uniform _self,
                           const uniform int32 maxDepth,
                           const uniform float minContribution,
                           void *uniform backplate,
                           void **uniform lights,
                           const uniform uint32 numLights)
{
  uniform PathTracer *uniform self = (uniform PathTracer *uniform)_self;

  self->maxDepth = maxDepth;
<<<<<<< HEAD
  self->minContribution = minContribution;
  self->backplate = (uniform Texture2D *uniform)backplate;
=======
  //self->minContribution = minContribution;
  self->minContribution = 0.0f;
  self->backplate = (uniform Image *uniform)backplate;
>>>>>>> 0ebc8ab2
  self->lights = (const uniform Light *uniform *uniform)lights;
  self->numLights = numLights;
}

export void* uniform PathTracer_create(void *uniform cppE)
{
  uniform PathTracer *uniform self = uniform new uniform PathTracer;
  Renderer_Constructor(&self->super,cppE);
  self->super.renderTile   = PathTracer_renderTile;
  self->super.beginFrame   = PathTracer_beginFrame;

  PathTracer_set(self, 20, 0.01f, NULL, NULL, 0);

  precomputeZOrder();

  return self;
}<|MERGE_RESOLUTION|>--- conflicted
+++ resolved
@@ -131,10 +131,8 @@
                              varying RandomTEA* uniform rng,
                              uint32 &numRays)
 {
-<<<<<<< HEAD
-  uniform uint32/*BRDFType*/ directLightingBRDFTypes = (uniform uint32)(DIFFUSE | GLOSSY);
-  uniform uint32/*BRDFType*/ giBRDFTypes = (uniform uint32)(ALL);
-  
+  uniform uint32/*BRDFType*/ directLightingBSDFTypes = (uniform uint32)(BSDF_DIFFUSE | BSDF_GLOSSY);
+
   ScreenSample sample;
   sample.alpha = 1.f;
   vec3f L = make_vec3f(0.f);
@@ -143,29 +141,10 @@
   do {
     /*! Traverse ray. */
     traceRay(self->super.model, lightPath.ray);
-    numRays++;  
-    
+    numRays++;
+
     if (lightPath.depth == 0)
       sample.z = lightPath.ray.t;
-=======
-  uniform uint32/*BSDFType*/ directLightingBSDFTypes = (uniform uint32)(BSDF_DIFFUSE | BSDF_GLOSSY);
-  uniform uint32/*BSDFType*/ giBSDFTypes = (uniform uint32)(BSDF_ALL);
-
-  vec3f L = make_vec3f(0.f);
-  vec3f Lw = make_vec3f(1.f);
-
-  while (true)
-  {
-    /*! Terminate path if too long or contribution too low. */
-    if (lightPath.depth >= self->maxDepth)
-      return L;
-    if (reduce_max(lightPath.throughput) <= self->minContribution) // FIXME: why not Lw???
-      return L;
-
-    /*! Traverse ray. */
-    traceRay(self->super.model, lightPath.ray);
-    numRays++;
->>>>>>> 0ebc8ab2
 
     const vec3f wo = neg(lightPath.ray.dir);
 
@@ -268,21 +247,14 @@
       }
     }
 
-<<<<<<< HEAD
-    /*! Global illumination. Pick one BRDF component and sample it. */
-    if (lightPath.depth >= self->maxDepth) 
-      break;
-    
-=======
     /*! Global illumination. Pick one BSDF component and sample it. */
     if (lightPath.depth >= self->maxDepth)
-      return L;
-
->>>>>>> 0ebc8ab2
+      break;
+
     /*! sample brdf */
     Sample3f wi = make_Sample3f(make_vec3f(0.0f),0.0f); uint32 type = 0;
     vec2f s  = RandomTEA__getFloats(rng);
-    vec2f ss = RandomTEA__getFloats(rng); // why vec2f???
+    vec2f ss = RandomTEA__getFloats(rng); // FIXME: should be only one component
     vec3f bsdfWeight;
     foreach_unique(b in bsdf)
       if (b != NULL)
@@ -294,13 +266,8 @@
 #endif
 
     /*! Continue only if we hit something valid. */
-<<<<<<< HEAD
-    if (reduce_max(c) <= 0.0f | wi.pdf <= PDF_CULLING) 
+    if (reduce_max(bsdfWeight) <= 0.0f | wi.pdf <= PDF_CULLING)
       break;
-=======
-    if (reduce_max(bsdfWeight) <= 0.0f | wi.pdf <= PDF_CULLING)
-      return L;
->>>>>>> 0ebc8ab2
 
     /*! Compute simple volumetric effect. */
     const vec3f transmission = lightPath.lastMedium.transmission;
@@ -321,17 +288,11 @@
                 self->super.epsilon,inf,
                 bsdfWeight*wi.pdf,(type & directLightingBSDFTypes) != BSDF_NONE);
 
-<<<<<<< HEAD
-    Lw = Lw * (c * rcp(wi.pdf));
+    Lw = Lw * bsdfWeight;
   } while (reduce_max(lightPath.throughput) > self->minContribution);
 
   sample.rgb = L;
   return sample;
-=======
-    Lw = mul(Lw,bsdfWeight);
-  }
-  return L;
->>>>>>> 0ebc8ab2
 }
 
 
@@ -375,16 +336,11 @@
 
     LightPath lightPath;
     init_LightPath(lightPath, screenSample.ray);
-<<<<<<< HEAD
-    
+
     ScreenSample sample = PathTraceIntegrator_Li(self, cameraSample.screen, lightPath, rng, numRays);
     screenSample.rgb = screenSample.rgb + sample.rgb;
     screenSample.alpha = screenSample.alpha + sample.alpha;
     screenSample.z = min(screenSample.z, sample.z);
-=======
-
-    L = L + PathTraceIntegrator_Li(self, cameraSample.screen, lightPath, rng, numRays);
->>>>>>> 0ebc8ab2
   }
 
   screenSample.rgb = screenSample.rgb * rcpf(spp);
@@ -394,14 +350,8 @@
 
 
 
-<<<<<<< HEAD
- 
+
 void *uniform PathTracer_beginFrame(uniform Renderer *uniform _self, uniform FrameBuffer *uniform fb)
-=======
-
-void PathTracer_beginFrame(uniform Renderer *uniform _self,
-                           uniform FrameBuffer *uniform fb)
->>>>>>> 0ebc8ab2
 {
 //  print("pathtracer new frame %\n",fb->accumID);
   _self->fb = fb;
@@ -443,7 +393,7 @@
   }
 }
 
-void PathTracer_renderTile(uniform Renderer *uniform _self, 
+void PathTracer_renderTile(uniform Renderer *uniform _self,
                            void *uniform perFrameData,
                            uniform Tile &tile)
 {
@@ -476,14 +426,8 @@
   uniform PathTracer *uniform self = (uniform PathTracer *uniform)_self;
 
   self->maxDepth = maxDepth;
-<<<<<<< HEAD
   self->minContribution = minContribution;
   self->backplate = (uniform Texture2D *uniform)backplate;
-=======
-  //self->minContribution = minContribution;
-  self->minContribution = 0.0f;
-  self->backplate = (uniform Image *uniform)backplate;
->>>>>>> 0ebc8ab2
   self->lights = (const uniform Light *uniform *uniform)lights;
   self->numLights = numLights;
 }
