// ======================================================================== //
// Copyright 2009-2015 Intel Corporation                                    //
//                                                                          //
// Licensed under the Apache License, Version 2.0 (the "License");          //
// you may not use this file except in compliance with the License.         //
// You may obtain a copy of the License at                                  //
//                                                                          //
//     http://www.apache.org/licenses/LICENSE-2.0                           //
//                                                                          //
// Unless required by applicable law or agreed to in writing, software      //
// distributed under the License is distributed on an "AS IS" BASIS,        //
// WITHOUT WARRANTIES OR CONDITIONS OF ANY KIND, either express or implied. //
// See the License for the specific language governing permissions and      //
// limitations under the License.                                           //
// ======================================================================== //

#include "PathTracer.ih"
#include "ospray/camera/Camera.ih"

#include "materials/Medium.ih"
#include "materials/Material.ih"
#include "samplers/PrecomputedSampler.ih"

#define PDF_CULLING 0.0f 
//#define USE_DGCOLOR

/*! number of pixels that each job in a parallel rendertile task
    executes together. Must be a multipel of the maximum possible
    programCount (16), and must be smaller than TILE_SIZE (in one
    dimension) */
#define RENDERTILE_PIXELS_PER_JOB 64


//////////////////////////////////////////////////////////////////
// LightPath

struct LightPath 
{
<<<<<<< HEAD
  /*! \brief Last ray in the path. */
  Ray    ray;                
  
  /*! \brief Medium the last ray travels inside. */
  Medium lastMedium;             

  /*! \brief Recursion depth of path. */
  uniform uint32 depth;          

  /*! \brief Determines the fraction of radiance reaches the pixel along the
    path. */  
  vec3f  throughput;             

  /*! \brief If the previous shade point used shadow rays we have to ignore
    the emission of geometrical lights to not double count them. */
  bool   ignoreVisibleLights;    

  /*! \brief True if the ray path is a straight line. */
  bool   unbent;                    
=======
  Ray    ray;                    /*! Last ray in the path. */
  Medium lastMedium;             /*! Medium the last ray travels inside. */
  uniform uint32 depth;          /*! Recursion depth of path. */
  vec3f  throughput;             /*! Determines the fraction of
                                     radiance reaches the pixel along
                                     the path. */
  bool   ignoreVisibleLights;    /*! If the previous shade point used
                                     shadow rays we have to ignore the
                                     emission of geometrical lights to
                                     not double count them. */
  bool   unbent;                 /*! True of the ray path is a straight line. */
>>>>>>> fdc252ed
};

inline void init_LightPath(LightPath& lp, const Ray &ray)
{
  lp.ray = ray;
  lp.lastMedium = make_Medium_Vacuum();
  lp.depth = 0;
  lp.throughput = make_vec3f(1.f);
  lp.ignoreVisibleLights = false;
  lp.unbent = true;
}

inline void extend_fast(LightPath& lp,
                   const vec3f nextRay_org, 
                   const vec3f nextRay_dir, 
                   const float nextRay_near, 
                   const float nextRay_far, 
                   const vec3f weight, 
                   const bool ignoreVL)
{
  lp.unbent = lp.unbent & eq(nextRay_dir,lp.ray.dir);
  setRay(lp.ray,nextRay_org,nextRay_dir,nextRay_near,nextRay_far);
  lp.depth = lp.depth+1;
  lp.throughput = mul(lp.throughput,weight);
  lp.ignoreVisibleLights = ignoreVL;
}

//////////////////////////////////////////////////////////////////
// PathTracer

vec3f transparentShadow(const uniform PathTracer* uniform self, vec3f lightContrib, Ray &shadowRay, Medium medium, varying RandomTEA* uniform rng)
{
  int max_depth = self->maxDepth;
  const float org_t_max = shadowRay.t;
  const uniform uint32/*BRDFType*/ specularBTDFs = (uniform uint32)(SPECULAR_TRANSMISSION);

  while (1) {
    traceRay(self->super.model, shadowRay);

    if (noHit(shadowRay))
      return lightContrib;

    DifferentialGeometry dg;
    postIntersect(self->super.model, dg, shadowRay,
        DG_MATERIALID|
        DG_NS|DG_NG|DG_FACEFORWARD|DG_NORMALIZE|DG_TEXCOORD|DG_COLOR
        );

    uniform CompositedBRDF brdfs;
    CompositedBRDF__Constructor(&brdfs);

    uniform PathTraceMaterial *m = (uniform PathTraceMaterial*)dg.material;
    foreach_unique(mm in m)
      if (mm != NULL)
        mm->shade(mm, shadowRay, medium, dg, brdfs);

    Sample3f wi = make_Sample3f(make_vec3f(0.0f),0.0f); uint32 type = 0;
    const vec2f s = make_vec2f(0.5f);
    const vec2f ss = RandomTEA__getFloats(rng);
    const vec3f transparency = CompositedBRDF__sample(&brdfs, shadowRay.dir, dg, wi, type, s, ss.x, specularBTDFs);
    lightContrib = lightContrib * transparency;

    /*! Compute simple volumetric effect. */
    if (ne(medium.transmission, make_vec3f(1.f)))
      lightContrib = lightContrib * powf(medium.transmission, shadowRay.t - shadowRay.t0);
    
    if (reduce_max(lightContrib) <= self->minContribution)
      return lightContrib;

    if (--max_depth <= 0)
      return make_vec3f(0.f);

    /*! Tracking medium if we hit a medium interface. */
    foreach_unique(mm in m)
      if (mm != NULL)
        mm->selectNextMedium(mm, medium);
    
    shadowRay.t0 = shadowRay.t + self->super.epsilon;
    shadowRay.t = org_t_max;
    shadowRay.primID = -1;
    shadowRay.geomID = -1;
    shadowRay.instID = -1;
  }
}

vec3f PathTraceIntegrator_Li(const uniform PathTracer* uniform self,
                             const vec2f &pixel, // normalized, i.e. in [0..1]
                             LightPath &lightPath, 
                             varying RandomTEA* uniform rng,
                             uint32 &numRays,
                             float &z_for_compositing)
{
  uniform uint32/*BRDFType*/ directLightingBRDFTypes = (uniform uint32)(DIFFUSE);
  uniform uint32/*BRDFType*/ giBRDFTypes = (uniform uint32)(ALL);
  
  vec3f L = make_vec3f(0.f);
  vec3f Lw = make_vec3f(1.f);
  while (true) 
  {
<<<<<<< HEAD
    /* Terminate path if too long or contribution too low. */
    if (lightPath.depth >= THIS->maxDepth)
=======
    /*! Terminate path if too long or contribution too low. */
    if (lightPath.depth >= self->maxDepth)
>>>>>>> fdc252ed
      return L;
    if (reduce_max(lightPath.throughput) <= self->minContribution)
      return L;
    
<<<<<<< HEAD
    /* Traverse ray. */
    DifferentialGeometry dg;
    traceRay(scene->model,lightPath.ray);

    if (lightPath.depth == 0)
      z_for_compositing = lightPath.ray.t;
    // rtcIntersect(scene->accel,lightPath.ray);
    postIntersect(scene,lightPath.ray,dg);
=======
    /*! Traverse ray. */
    traceRay(self->super.model, lightPath.ray);
>>>>>>> fdc252ed
    numRays++;  
    
    const vec3f wo = neg(lightPath.ray.dir);

<<<<<<< HEAD
    /* Environment shading when nothing hit. */
    if (noHit(lightPath.ray)) 
    {
      if ((bool)THIS->backplate & lightPath.unbent) {
        const int x = clamp((int)(pixel.x * THIS->backplate->size.x), 0, (int)THIS->backplate->size.x-1);
        const int y = clamp((int)(pixel.y * THIS->backplate->size.y), 0, (int)THIS->backplate->size.y-1);
        L = THIS->backplate->get_nearest_varying(THIS->backplate,x,y);
      }
      else {
        if (!lightPath.ignoreVisibleLights) {
          for (uniform int i=0; i<scene->num_envLights; i++) {
            uniform const PTEnvironmentLight *uniform l = scene->envLights[i]; 
            L = add(L, mul(Lw,l->Le(l,wo)));
          }      
        }
      }
=======
    /*! Environment shading when nothing hit. */
    if (noHit(lightPath.ray)) {
      if ((bool)self->backplate & lightPath.unbent) {
        const int x = clamp((int)(pixel.x * self->backplate->size.x), 0, (int)self->backplate->size.x-1);
        const int y = clamp((int)(pixel.y * self->backplate->size.y), 0, (int)self->backplate->size.y-1);
        L = self->backplate->get_nearest_varying(self->backplate,x,y);
      } else if (!lightPath.ignoreVisibleLights)
          for (uniform int i = 0; i < self->numLights; i++) { // TODO: self->num_envLights
            const uniform Light *uniform l = self->lights[i];
            L = L + Lw * l->evalEnv(l, wo);
          }
>>>>>>> fdc252ed

      return L;
    }

<<<<<<< HEAD
    /* Shade surface. */
=======
    DifferentialGeometry dg;
    postIntersect(self->super.model, dg, lightPath.ray,
        DG_MATERIALID|
        DG_NS|DG_NG|DG_FACEFORWARD|DG_NORMALIZE|DG_TEXCOORD|DG_COLOR
        );

    /*! Shade surface. */
>>>>>>> fdc252ed
    uniform CompositedBRDF brdfs;
    CompositedBRDF__Constructor(&brdfs);
#if 1
    uniform PathTraceMaterial*m = (uniform PathTraceMaterial*)dg.material;
    foreach_unique(mm in m)
      if (mm != NULL)
        mm->shade(mm, lightPath.ray, lightPath.lastMedium, dg, brdfs);
#else
    foreach_unique(geomID in lightPath.ray.geomID) {
      uniform PathTraceMaterial* uniform m
        = (uniform PathTraceMaterial*)(self->super.model->geometry[geomID]->material);
      print("shading %\n",m);
      if (m != NULL) m->shade(m,lightPath.ray, lightPath.lastMedium, dg, brdfs);
    }
#endif

#if 0
    // iw: disabled because we dont' have per-geometry lights yet
    /* Add light emitted by hit area light source. */
    if (!lightPath.ignoreVisibleLights) {
      foreach_unique(geomID in lightPath.ray.geomID) {
        const uniform AreaLight* uniform l = self->super.model->geometry[geomID]->light;
        if (l != NULL)
          // L = add(L, mul(Lw, l->Le(l,dg,wo)));
          L = L + Lw * l->Le(l,dg,wo);
      }
    }
#endif

    /* Check if any BRDF component uses direct lighting. */
    bool useDirectLighting = brdfs.brdfTypes & directLightingBRDFTypes;

    /* Direct lighting. Shoot shadow rays to all light sources. */
    if (useDirectLighting) 
    {
      uniform int numLights = self->lights ? min(MAX_LIGHTS, self->numLights) : 0;
      for (uniform int i = 0; i < numLights; i++) 
      {
        const uniform Light *uniform light = self->lights[i];

<<<<<<< HEAD
        /* Either use precomputed samples for the light or sample light now. */
        PTLightSample ls;
        ls.wi.v = make_vec3f(0.0f,0.0f,0.0f); ls.wi.pdf = 0.0f;

        ls.L = light->sample(light, dg, ls.wi, ls.tMax, RandomTEA__getFloats(rng));

        /* Ignore zero radiance or illumination from the back. */
        //if (reduce_max(ls.L) <= 0.0f | ls.wi.pdf <= PDF_CULLING | dot(dg.Ns,ls.wi.v) <= 1e-8f) 
        if (reduce_max(ls.L) <= 0.0f | ls.wi.pdf <= PDF_CULLING) 
          continue;

        /* Evaluate BRDF */
        vec3f brdf = CompositedBRDF__eval(&brdfs,wo,dg,ls.wi.v,directLightingBRDFTypes);
=======
        /*! Either use precomputed samples for the light or sample light now. */
        LightSample ls = light->sample(light, dg, RandomTEA__getFloats(rng));

        /*! Ignore zero radiance or illumination from the back. */
        if (reduce_max(ls.radiance) <= 0.0f | ls.pdf <= PDF_CULLING)  //| dot(dg.Ns, ls.direction) <= 1e-8f) 
          continue;

        /*! Evaluate BRDF */
        vec3f brdf = CompositedBRDF__eval(&brdfs, wo, dg, ls.direction, directLightingBRDFTypes);
>>>>>>> fdc252ed
#ifdef USE_DGCOLOR
        brdf = brdf * make_vec3f(dg.color);
#endif
        if (reduce_max(brdf) <= 0.0f)
          continue;
<<<<<<< HEAD
        /* Test for shadows. */
=======

        /*! Test for shadows. */
>>>>>>> fdc252ed
        numRays++;
        Ray shadow_ray; 
        setRay(shadow_ray, dg.P, ls.direction,
               //dg.error*
               self->super.epsilon, ls.distance-
               //dg.error*
               self->super.epsilon);
        shadow_ray.time = lightPath.ray.time;
        
        vec3f unshaded_light_contrib = Lw * ls.radiance * brdf * rcp(ls.pdf);
        L = L + transparentShadow(self, unshaded_light_contrib, shadow_ray, lightPath.lastMedium, rng);
      }
    }

<<<<<<< HEAD
    /* Global illumination. Pick one BRDF component and sample it. */
    if (lightPath.depth >= THIS->maxDepth) 
=======
    /*! Global illumination. Pick one BRDF component and sample it. */
    if (lightPath.depth >= self->maxDepth) 
>>>>>>> fdc252ed
      return L;
    
    /* sample brdf */
    Sample3f wi = make_Sample3f(make_vec3f(0.0f),0.0f); uint32 type = 0;
    vec2f s  = RandomTEA__getFloats(rng);
    vec2f ss = RandomTEA__getFloats(rng);
    vec3f c = CompositedBRDF__sample(&brdfs, wo, dg, wi, type, s, ss.x, giBRDFTypes);
#ifdef USE_DGCOLOR
    if ((type & GLOSSY_REFLECTION) == NONE) // only colorize diffuse component
      c = c * make_vec3f(dg.color);
#endif
    
    /* Continue only if we hit something valid. */
    if (reduce_max(c) <= 0.0f | wi.pdf <= PDF_CULLING) 
      return L;

<<<<<<< HEAD
    /* Compute  simple volumetric effect. */
=======
    /*! Compute simple volumetric effect. */
>>>>>>> fdc252ed
    const vec3f transmission = lightPath.lastMedium.transmission;
    if (ne(transmission,make_vec3f(1.f)))
      c = c * powf(transmission,lightPath.ray.t);
    
    /* Tracking medium if we hit a medium interface. */
    if (type & TRANSMISSION) {
      foreach_unique(uniMat in dg.material) {
        uniform PathTraceMaterial* uniform m = (uniform PathTraceMaterial *)uniMat;
        if (m != NULL)  m->selectNextMedium(m,lightPath.lastMedium);
      }
    }
    
    /* Continue the path. */
    extend_fast(lightPath, 
                dg.P,wi.v,//dg.error*
                self->super.epsilon,inf,
           c,(type & directLightingBRDFTypes) != NONE);

    Lw = mul(mul(Lw,c),rcp(wi.pdf));
  }
  return L;
}


uniform PTEnvironmentLight* uniform PTAmbientLight__New(const uniform vec3f& L);
typedef uniform PTEnvironmentLight *uniform EnvLightPtr;
typedef uniform PTLight *uniform LightPtr;

inline ScreenSample PathTracer_renderPixel(uniform PathTracer *uniform self,
                                    const uint32 ix, 
                                    const uint32 iy,
                                    uint32 &numRays)
{
  uniform FrameBuffer *uniform fb = self->super.fb;

  vec3f L = make_vec3f(0.f);
  uniform Camera *uniform camera = self->super.camera;
  ScreenSample screenSample;

  screenSample.sampleID.x = ix;
  screenSample.sampleID.y = iy;

  // init RNG
  RandomTEA rng_state; varying RandomTEA* const uniform rng = &rng_state;
  RandomTEA__Constructor(rng, fb->size.x*iy+ix, fb->accumID);
  const int spp = max(1, self->super.spp);
  
  screenSample.z = inf;
  for (uniform int s=0; s < spp; s++) {
    screenSample.sampleID.z = fb->accumID*spp + s;

    CameraSample cameraSample;
    const vec2f pixelSample = RandomTEA__getFloats(rng);
    cameraSample.screen.x = (screenSample.sampleID.x + pixelSample.x) * fb->rcpSize.x;
    cameraSample.screen.y = (screenSample.sampleID.y + pixelSample.y) * fb->rcpSize.y;
    cameraSample.lens     = RandomTEA__getFloats(rng);

    camera->initRay(camera, screenSample.ray, cameraSample);
    const vec2f timeSample = RandomTEA__getFloats(rng);
    screenSample.ray.time = timeSample.x;

    LightPath lightPath;
    init_LightPath(lightPath, screenSample.ray);
    
<<<<<<< HEAD
    L = L + PathTraceIntegrator_Li(THIS, cameraSample.screen, lightPath,
                                   THIS->scene, rng, numRays, screenSample.z);
=======
    L = L + PathTraceIntegrator_Li(self, cameraSample.screen, lightPath, rng, numRays);
>>>>>>> fdc252ed
  }

  screenSample.alpha = 1.f;
  screenSample.rgb = L * rcpf(spp);
  return screenSample;
}



 
void PathTracer_beginFrame(uniform Renderer *uniform renderer,
                           uniform FrameBuffer *uniform fb)
{
//  print("pathtracer new frame %\n",fb->accumID);
  renderer->fb = fb;
  uniform PathTracer  *uniform pt     = (uniform PathTracer *uniform)renderer;
//  print("rays: %\n", pt->numRays);
  pt->numRays = 0;
}

#if 1
task void PathTracer_renderTileJob(uniform Renderer *uniform renderer, 
                                   uniform Tile &tile,
                                   varying uint32 *uniform numRaysPerJob)
{
  const uniform int begin = taskIndex * RENDERTILE_PIXELS_PER_JOB;
  const uniform int end   = begin     + RENDERTILE_PIXELS_PER_JOB;

  uniform PathTracer  *uniform pt     = (uniform PathTracer *uniform)renderer;
  uniform FrameBuffer *uniform fb     = renderer->fb;
  numRaysPerJob[taskIndex] = 0;

  const uniform int blocks
    =  (renderer->spp > 0) 
    || (fb->accumID > 0 ? 1 : min(1 << -2 * renderer->spp, TILE_SIZE*TILE_SIZE));
  
  for (uint32 i=begin+programIndex;i<end;i+=programCount) {
    const uint32 ix = tile.region.lower.x + z_order.xs[i*blocks];
    const uint32 iy = tile.region.lower.y + z_order.ys[i*blocks];
    if (ix >= fb->size.x || iy >= fb->size.y) 
      continue;

    uint32 numRays = 0;
    ScreenSample screenSample = PathTracer_renderPixel(pt, ix, iy, numRays);
    numRaysPerJob[taskIndex] = numRaysPerJob[taskIndex] + numRays;
    for (uniform int p = 0; p < blocks; p++) {
      const uint32 pixel = z_order.xs[i*blocks+p] + (z_order.ys[i*blocks+p] * TILE_SIZE);
      setRGBAZ(tile, pixel, screenSample.rgb, screenSample.alpha, screenSample.z);
    }
  }
}

void PathTracer_renderTile(uniform Renderer *uniform renderer, uniform Tile &tile)
{
  uniform PathTracer *uniform pt = (uniform PathTracer *uniform)renderer;
  uniform const size_t numJobs = (TILE_SIZE*TILE_SIZE)/RENDERTILE_PIXELS_PER_JOB;
  varying uint32 numRaysPerJob[(TILE_SIZE*TILE_SIZE)/RENDERTILE_PIXELS_PER_JOB];
  
  launch[numJobs] PathTracer_renderTileJob(renderer,tile,&numRaysPerJob[0]);
  sync;
  
  uint32 numRaysInTile = 0;
  for (uniform int i=0;i<numJobs;i++)
    numRaysInTile += numRaysPerJob[i];
  pt->numRays += reduce_add(numRaysInTile);
}
#else
void PathTracer_renderTile(uniform Renderer *uniform renderer, uniform Tile &tile)
{
  uniform PathTracer  *uniform pt     = (uniform PathTracer *uniform)renderer;
  uniform FrameBuffer *uniform fb     = renderer->fb;

  uint32 numRays = 0;

  const uniform int blocks = renderer->spp > 0 || fb->accumID > 0 ? 1 : min(1 << -2 * renderer->spp, TILE_SIZE*TILE_SIZE);
  
  for (uint32 i=programIndex;i<TILE_SIZE*TILE_SIZE/blocks;i+=programCount) {
    const uint32 ix = tile.region.lower.x + z_order.xs[i*blocks];
    const uint32 iy = tile.region.lower.y + z_order.ys[i*blocks];
    if (ix >= fb->size.x || iy >= fb->size.y) 
      continue;

    ScreenSample screenSample = PathTracer_renderPixel(pt, ix, iy, numRays);
    for (uniform int p = 0; p < blocks; p++) {
      const uint32 pixel = z_order.xs[i*blocks+p] + (z_order.ys[i*blocks+p] * TILE_SIZE);
      setRGBAZ(tile, pixel, screenSample.rgb, screenSample.alpha, screenSample.z);
    }
  }
  pt->numRays += reduce_add(numRays);
}
#endif


// Exports (called from C++)
//////////////////////////////////////////////////////////////////////////////

export void PathTracer_set(void *uniform _self,
                           const uniform int32 maxDepth,
                           const uniform float minContribution,
                           void *uniform backplate,
                           void **uniform lights,
                           const uniform uint32 numLights)
{
  uniform PathTracer *uniform self = (uniform PathTracer *uniform)_self;

  self->maxDepth = maxDepth;
  self->minContribution = minContribution;
  self->backplate = (uniform Image *uniform)backplate;
  self->lights = (const uniform Light *uniform *uniform)lights;
  self->numLights = numLights;
}

export void* uniform PathTracer_create(void *uniform cppE)
{
  uniform PathTracer *uniform self = uniform new uniform PathTracer;
  Renderer_Constructor(&self->super,cppE);
  self->super.renderTile   = PathTracer_renderTile;
  self->super.beginFrame   = PathTracer_beginFrame;

  PathTracer_set(self, 20, 0.01f, NULL, NULL, 0);

  precomputeZOrder();
  
  return self;
}<|MERGE_RESOLUTION|>--- conflicted
+++ resolved
@@ -36,27 +36,6 @@
 
 struct LightPath 
 {
-<<<<<<< HEAD
-  /*! \brief Last ray in the path. */
-  Ray    ray;                
-  
-  /*! \brief Medium the last ray travels inside. */
-  Medium lastMedium;             
-
-  /*! \brief Recursion depth of path. */
-  uniform uint32 depth;          
-
-  /*! \brief Determines the fraction of radiance reaches the pixel along the
-    path. */  
-  vec3f  throughput;             
-
-  /*! \brief If the previous shade point used shadow rays we have to ignore
-    the emission of geometrical lights to not double count them. */
-  bool   ignoreVisibleLights;    
-
-  /*! \brief True if the ray path is a straight line. */
-  bool   unbent;                    
-=======
   Ray    ray;                    /*! Last ray in the path. */
   Medium lastMedium;             /*! Medium the last ray travels inside. */
   uniform uint32 depth;          /*! Recursion depth of path. */
@@ -68,7 +47,6 @@
                                      emission of geometrical lights to
                                      not double count them. */
   bool   unbent;                 /*! True of the ray path is a straight line. */
->>>>>>> fdc252ed
 };
 
 inline void init_LightPath(LightPath& lp, const Ray &ray)
@@ -158,62 +136,28 @@
                              const vec2f &pixel, // normalized, i.e. in [0..1]
                              LightPath &lightPath, 
                              varying RandomTEA* uniform rng,
-                             uint32 &numRays,
-                             float &z_for_compositing)
+                             uint32 &numRays)
 {
   uniform uint32/*BRDFType*/ directLightingBRDFTypes = (uniform uint32)(DIFFUSE);
   uniform uint32/*BRDFType*/ giBRDFTypes = (uniform uint32)(ALL);
   
   vec3f L = make_vec3f(0.f);
   vec3f Lw = make_vec3f(1.f);
+
   while (true) 
   {
-<<<<<<< HEAD
-    /* Terminate path if too long or contribution too low. */
-    if (lightPath.depth >= THIS->maxDepth)
-=======
     /*! Terminate path if too long or contribution too low. */
     if (lightPath.depth >= self->maxDepth)
->>>>>>> fdc252ed
       return L;
     if (reduce_max(lightPath.throughput) <= self->minContribution)
       return L;
     
-<<<<<<< HEAD
-    /* Traverse ray. */
-    DifferentialGeometry dg;
-    traceRay(scene->model,lightPath.ray);
-
-    if (lightPath.depth == 0)
-      z_for_compositing = lightPath.ray.t;
-    // rtcIntersect(scene->accel,lightPath.ray);
-    postIntersect(scene,lightPath.ray,dg);
-=======
     /*! Traverse ray. */
     traceRay(self->super.model, lightPath.ray);
->>>>>>> fdc252ed
     numRays++;  
     
     const vec3f wo = neg(lightPath.ray.dir);
 
-<<<<<<< HEAD
-    /* Environment shading when nothing hit. */
-    if (noHit(lightPath.ray)) 
-    {
-      if ((bool)THIS->backplate & lightPath.unbent) {
-        const int x = clamp((int)(pixel.x * THIS->backplate->size.x), 0, (int)THIS->backplate->size.x-1);
-        const int y = clamp((int)(pixel.y * THIS->backplate->size.y), 0, (int)THIS->backplate->size.y-1);
-        L = THIS->backplate->get_nearest_varying(THIS->backplate,x,y);
-      }
-      else {
-        if (!lightPath.ignoreVisibleLights) {
-          for (uniform int i=0; i<scene->num_envLights; i++) {
-            uniform const PTEnvironmentLight *uniform l = scene->envLights[i]; 
-            L = add(L, mul(Lw,l->Le(l,wo)));
-          }      
-        }
-      }
-=======
     /*! Environment shading when nothing hit. */
     if (noHit(lightPath.ray)) {
       if ((bool)self->backplate & lightPath.unbent) {
@@ -225,14 +169,10 @@
             const uniform Light *uniform l = self->lights[i];
             L = L + Lw * l->evalEnv(l, wo);
           }
->>>>>>> fdc252ed
 
       return L;
     }
 
-<<<<<<< HEAD
-    /* Shade surface. */
-=======
     DifferentialGeometry dg;
     postIntersect(self->super.model, dg, lightPath.ray,
         DG_MATERIALID|
@@ -240,7 +180,6 @@
         );
 
     /*! Shade surface. */
->>>>>>> fdc252ed
     uniform CompositedBRDF brdfs;
     CompositedBRDF__Constructor(&brdfs);
 #if 1
@@ -259,7 +198,7 @@
 
 #if 0
     // iw: disabled because we dont' have per-geometry lights yet
-    /* Add light emitted by hit area light source. */
+    /*! Add light emitted by hit area light source. */
     if (!lightPath.ignoreVisibleLights) {
       foreach_unique(geomID in lightPath.ray.geomID) {
         const uniform AreaLight* uniform l = self->super.model->geometry[geomID]->light;
@@ -270,10 +209,10 @@
     }
 #endif
 
-    /* Check if any BRDF component uses direct lighting. */
+    /*! Check if any BRDF component uses direct lighting. */
     bool useDirectLighting = brdfs.brdfTypes & directLightingBRDFTypes;
 
-    /* Direct lighting. Shoot shadow rays to all light sources. */
+    /*! Direct lighting. Shoot shadow rays to all light sources. */
     if (useDirectLighting) 
     {
       uniform int numLights = self->lights ? min(MAX_LIGHTS, self->numLights) : 0;
@@ -281,21 +220,6 @@
       {
         const uniform Light *uniform light = self->lights[i];
 
-<<<<<<< HEAD
-        /* Either use precomputed samples for the light or sample light now. */
-        PTLightSample ls;
-        ls.wi.v = make_vec3f(0.0f,0.0f,0.0f); ls.wi.pdf = 0.0f;
-
-        ls.L = light->sample(light, dg, ls.wi, ls.tMax, RandomTEA__getFloats(rng));
-
-        /* Ignore zero radiance or illumination from the back. */
-        //if (reduce_max(ls.L) <= 0.0f | ls.wi.pdf <= PDF_CULLING | dot(dg.Ns,ls.wi.v) <= 1e-8f) 
-        if (reduce_max(ls.L) <= 0.0f | ls.wi.pdf <= PDF_CULLING) 
-          continue;
-
-        /* Evaluate BRDF */
-        vec3f brdf = CompositedBRDF__eval(&brdfs,wo,dg,ls.wi.v,directLightingBRDFTypes);
-=======
         /*! Either use precomputed samples for the light or sample light now. */
         LightSample ls = light->sample(light, dg, RandomTEA__getFloats(rng));
 
@@ -305,18 +229,13 @@
 
         /*! Evaluate BRDF */
         vec3f brdf = CompositedBRDF__eval(&brdfs, wo, dg, ls.direction, directLightingBRDFTypes);
->>>>>>> fdc252ed
 #ifdef USE_DGCOLOR
         brdf = brdf * make_vec3f(dg.color);
 #endif
         if (reduce_max(brdf) <= 0.0f)
           continue;
-<<<<<<< HEAD
-        /* Test for shadows. */
-=======
 
         /*! Test for shadows. */
->>>>>>> fdc252ed
         numRays++;
         Ray shadow_ray; 
         setRay(shadow_ray, dg.P, ls.direction,
@@ -331,16 +250,11 @@
       }
     }
 
-<<<<<<< HEAD
-    /* Global illumination. Pick one BRDF component and sample it. */
-    if (lightPath.depth >= THIS->maxDepth) 
-=======
     /*! Global illumination. Pick one BRDF component and sample it. */
     if (lightPath.depth >= self->maxDepth) 
->>>>>>> fdc252ed
       return L;
     
-    /* sample brdf */
+    /*! sample brdf */
     Sample3f wi = make_Sample3f(make_vec3f(0.0f),0.0f); uint32 type = 0;
     vec2f s  = RandomTEA__getFloats(rng);
     vec2f ss = RandomTEA__getFloats(rng);
@@ -350,20 +264,16 @@
       c = c * make_vec3f(dg.color);
 #endif
     
-    /* Continue only if we hit something valid. */
+    /*! Continue only if we hit something valid. */
     if (reduce_max(c) <= 0.0f | wi.pdf <= PDF_CULLING) 
       return L;
 
-<<<<<<< HEAD
-    /* Compute  simple volumetric effect. */
-=======
     /*! Compute simple volumetric effect. */
->>>>>>> fdc252ed
     const vec3f transmission = lightPath.lastMedium.transmission;
     if (ne(transmission,make_vec3f(1.f)))
       c = c * powf(transmission,lightPath.ray.t);
     
-    /* Tracking medium if we hit a medium interface. */
+    /*! Tracking medium if we hit a medium interface. */
     if (type & TRANSMISSION) {
       foreach_unique(uniMat in dg.material) {
         uniform PathTraceMaterial* uniform m = (uniform PathTraceMaterial *)uniMat;
@@ -371,7 +281,7 @@
       }
     }
     
-    /* Continue the path. */
+    /*! Continue the path. */
     extend_fast(lightPath, 
                 dg.P,wi.v,//dg.error*
                 self->super.epsilon,inf,
@@ -406,7 +316,6 @@
   RandomTEA__Constructor(rng, fb->size.x*iy+ix, fb->accumID);
   const int spp = max(1, self->super.spp);
   
-  screenSample.z = inf;
   for (uniform int s=0; s < spp; s++) {
     screenSample.sampleID.z = fb->accumID*spp + s;
 
@@ -423,15 +332,11 @@
     LightPath lightPath;
     init_LightPath(lightPath, screenSample.ray);
     
-<<<<<<< HEAD
-    L = L + PathTraceIntegrator_Li(THIS, cameraSample.screen, lightPath,
-                                   THIS->scene, rng, numRays, screenSample.z);
-=======
     L = L + PathTraceIntegrator_Li(self, cameraSample.screen, lightPath, rng, numRays);
->>>>>>> fdc252ed
   }
 
   screenSample.alpha = 1.f;
+  screenSample.z = inf;
   screenSample.rgb = L * rcpf(spp);
   return screenSample;
 }
@@ -449,8 +354,8 @@
   pt->numRays = 0;
 }
 
-#if 1
-task void PathTracer_renderTileJob(uniform Renderer *uniform renderer, 
+
+task void PathTracer_renderTile_job(uniform Renderer *uniform renderer, 
                                    uniform Tile &tile,
                                    varying uint32 *uniform numRaysPerJob)
 {
@@ -463,7 +368,10 @@
 
   const uniform int blocks
     =  (renderer->spp > 0) 
-    || (fb->accumID > 0 ? 1 : min(1 << -2 * renderer->spp, TILE_SIZE*TILE_SIZE));
+    || (fb->accumID > 0 
+        ? 1 
+        : min(1 << -2 * renderer->spp, TILE_SIZE*TILE_SIZE)
+        );
   
   for (uint32 i=begin+programIndex;i<end;i+=programCount) {
     const uint32 ix = tile.region.lower.x + z_order.xs[i*blocks];
@@ -491,35 +399,10 @@
   sync;
   
   uint32 numRaysInTile = 0;
-  for (uniform int i=0;i<numJobs;i++)
+  for (uniform int i=0; i<numJobs; i++)
     numRaysInTile += numRaysPerJob[i];
   pt->numRays += reduce_add(numRaysInTile);
 }
-#else
-void PathTracer_renderTile(uniform Renderer *uniform renderer, uniform Tile &tile)
-{
-  uniform PathTracer  *uniform pt     = (uniform PathTracer *uniform)renderer;
-  uniform FrameBuffer *uniform fb     = renderer->fb;
-
-  uint32 numRays = 0;
-
-  const uniform int blocks = renderer->spp > 0 || fb->accumID > 0 ? 1 : min(1 << -2 * renderer->spp, TILE_SIZE*TILE_SIZE);
-  
-  for (uint32 i=programIndex;i<TILE_SIZE*TILE_SIZE/blocks;i+=programCount) {
-    const uint32 ix = tile.region.lower.x + z_order.xs[i*blocks];
-    const uint32 iy = tile.region.lower.y + z_order.ys[i*blocks];
-    if (ix >= fb->size.x || iy >= fb->size.y) 
-      continue;
-
-    ScreenSample screenSample = PathTracer_renderPixel(pt, ix, iy, numRays);
-    for (uniform int p = 0; p < blocks; p++) {
-      const uint32 pixel = z_order.xs[i*blocks+p] + (z_order.ys[i*blocks+p] * TILE_SIZE);
-      setRGBAZ(tile, pixel, screenSample.rgb, screenSample.alpha, screenSample.z);
-    }
-  }
-  pt->numRays += reduce_add(numRays);
-}
-#endif
 
 
 // Exports (called from C++)
