--- conflicted
+++ resolved
@@ -43,15 +43,9 @@
   return NULL;
 }
 
-<<<<<<< HEAD
 static void Renderer_default_endFrame(uniform Renderer *uniform self, 
                                       void *uniform perFrameData,
                                       const uniform int32 accumID)
-=======
-void Renderer_default_endFrame(uniform Renderer *uniform self,
-                               void *uniform perFrameData,
-                               const uniform int32 accumID)
->>>>>>> 60414bb7
 {
   if (self->fb) {
     self->fb->accumID = accumID;
