--- conflicted
+++ resolved
@@ -24,8 +24,6 @@
 
 // ispc exports
 #include "RaycastVolumeRenderer_ispc.h"
-<<<<<<< HEAD
-#include "RaycastVolumeRendererMaterial_ispc.h"
 #if EXP_DATA_PARALLEL
 # include "ospray/mpi/DistributedFrameBuffer.h"
 # include "ospray/volume/DataDistributedBlockedVolume.h"
@@ -33,31 +31,24 @@
 #endif
 
 #define TILE_CACHE_SAFE_MUTEX 0
-=======
->>>>>>> 3e589335
 
 namespace ospray {
 
   Material *RaycastVolumeRenderer::createMaterial(const char *type)
   {
-<<<<<<< HEAD
-    Kd = getParam3f("color", getParam3f("kd", getParam3f("Kd", vec3f(1.0f))));
-    volume = (Volume *)getParamObject("volume", NULL);
-
-    ispc::RaycastVolumeRendererMaterial_set(getIE(), (const ispc::vec3f&)Kd, 
-                                            volume ? volume->getIE() : NULL);
+    return new RaycastVolumeMaterial;
   }
 
 #if EXP_DATA_PARALLEL
 
   struct CacheForBlockTiles {
-    CacheForBlockTiles(size_t numBlocks) 
+    CacheForBlockTiles(size_t numBlocks)
       : numBlocks(numBlocks), blockTile(new Tile *[numBlocks])
-    { 
-      for (int i=0;i<numBlocks;i++) blockTile[i] = NULL; 
-    }
-
-    Tile *allocTile() 
+    {
+      for (int i=0;i<numBlocks;i++) blockTile[i] = NULL;
+    }
+
+    Tile *allocTile()
     {
       Tile *tile = new Tile;
       for (int i=0;i<TILE_SIZE*TILE_SIZE;i++) tile->r[i] = 0.f;
@@ -68,13 +59,13 @@
       return tile;
     }
 
-    ~CacheForBlockTiles() 
-    { 
+    ~CacheForBlockTiles()
+    {
       for (int i=0;i<numBlocks;i++)
         if (blockTile[i]) delete blockTile[i];
       delete[] blockTile;
     }
-    Tile *getTileForBlock(size_t blockID) 
+    Tile *getTileForBlock(size_t blockID)
     {
 #if TILE_CACHE_SAFE_MUTEX
       mutex.lock();
@@ -96,14 +87,14 @@
       return tile;
 #endif
     }
-    
+
     Mutex mutex;
     size_t numBlocks;
     Tile *volatile *blockTile;
   };
 
   /*! extern exported function so even ISPC code can access this cache */
-  extern "C" Tile *CacheForBlockTiles_getTileForBlock(CacheForBlockTiles *cache, uint32 blockID) 
+  extern "C" Tile *CacheForBlockTiles_getTileForBlock(CacheForBlockTiles *cache, uint32 blockID)
   { return cache->getTileForBlock(blockID); }
 
   struct DPRenderTask : public ospray::Task {
@@ -116,11 +107,11 @@
     int32             workerRank;
     const DataDistributedBlockedVolume *dpv;
 
-    DPRenderTask(int workerRank) 
-      : workerRank(workerRank) 
-    {
-    }
-    
+    DPRenderTask(int workerRank)
+      : workerRank(workerRank)
+    {
+    }
+
     virtual void run(size_t taskIndex)
     {
       const size_t tileID = taskIndex;
@@ -160,9 +151,9 @@
         // this is a tile owned by me - i'm responsible for writing
         // generaition #0, and telling the fb how many more tiles will
         // be coming in generation #1
-        
+
         size_t totalBlocksInTile=0;
-        for (int blockID=0;blockID<numBlocks;blockID++) 
+        for (int blockID=0;blockID<numBlocks;blockID++)
           if (blockWasVisible[blockID])
             totalBlocksInTile++;
 
@@ -194,7 +185,7 @@
       // told the DFB to expect)
       for (int blockID=0;blockID<numBlocks;blockID++) {
         Tile *tile = blockTileCache.blockTile[blockID];
-        if (tile == NULL) 
+        if (tile == NULL)
           continue;
         tile->region = bgTile.region;
         tile->fbSize = bgTile.fbSize;
@@ -208,11 +199,11 @@
         fb->setTile(*tile);
       }
     }
-    
+
     virtual ~DPRenderTask() {}
   };
 
-  
+
   /*! try if we are running in data-parallel mode, and if
     data-parallel is even required. if not (eg, if there's no
     data-parallel volumes in the scene) return NULL and render only
@@ -249,7 +240,7 @@
 
     // check if we're even in mpi parallel mode (can't do
     // data-parallel otherwise)
-    if (!ospray::core::isMpiParallel()) 
+    if (!ospray::core::isMpiParallel())
       throw std::runtime_error("#dvr: need data-parallel rendering, "
                                "but not running in mpi mode!?");
 
@@ -263,9 +254,9 @@
 
 
     // note: we can NEVER be the master, since the master doesn't even
-    // have an instance of this renderer class - 
+    // have an instance of this renderer class -
     assert(workerRank >= 0);
-    
+
     Renderer::beginFrame(fb);
 
     dfb->startNewFrame();
@@ -297,23 +288,13 @@
     size_t numTilesTotal = renderTask->numTiles_x*renderTask->numTiles_y;
     renderTask->schedule(numTilesTotal);
     renderTask->wait();
-      
+
     dfb->waitUntilFinished();
     Renderer::endFrame(NULL,channelFlags);
   }
 
 
 #endif
-
-
-  void RaycastVolumeRenderer::commit() 
-  {
-    // Create the equivalent ISPC RaycastVolumeRenderer object.
-    if (ispcEquivalent == NULL) 
-      ispcEquivalent = ispc::RaycastVolumeRenderer_createInstance();
-=======
-    return new RaycastVolumeMaterial;
-  }
 
   void RaycastVolumeRenderer::commit()
   {
@@ -321,7 +302,6 @@
     if (ispcEquivalent == NULL) {
       ispcEquivalent = ispc::RaycastVolumeRenderer_createInstance();
     }
->>>>>>> 3e589335
 
     // Get the background color.
     vec3f bgColor = getParam3f("bgColor", vec3f(1.f));
@@ -339,13 +319,8 @@
       for (size_t i=0; i<lightsData->size(); i++)
         lights.push_back(((Light **)lightsData->data)[i]->getIE());
 
-<<<<<<< HEAD
-    ispc::RaycastVolumeRenderer_setLights(ispcEquivalent, 
-                                          lights.empty() ? NULL : &lights[0], 
-=======
     ispc::RaycastVolumeRenderer_setLights(ispcEquivalent,
                                           lights.empty() ? NULL : &lights[0],
->>>>>>> 3e589335
                                           lights.size());
 
     // Initialize state in the parent class, must be called after the ISPC
