--- conflicted
+++ resolved
@@ -43,15 +43,12 @@
     tile.region.lower.y = tile_y * TILE_SIZE;
     tile.region.upper.x = std::min(tile.region.lower.x+TILE_SIZE,fb->size.x);
     tile.region.upper.y = std::min(tile.region.lower.y+TILE_SIZE,fb->size.y);
-<<<<<<< HEAD
     tile.fbSize = fb->size;
     tile.rcp_fbSize = rcp(vec2f(tile.fbSize));
 
     renderer->renderTile(tile);
+    printf("settile... twice?\n");
     fb->setTile(tile);
-=======
-    renderer->renderTile(tile);
->>>>>>> fdc252ed
   }
 
   /*! render a frame via the tiled load balancer */
@@ -69,32 +66,29 @@
     renderTask->numTiles_y = divRoundUp(fb->size.y,TILE_SIZE);
     renderTask->channelFlags = channelFlags;
     tiledRenderer->beginFrame(fb);
-<<<<<<< HEAD
     
     renderTask->schedule(renderTask->numTiles_x*renderTask->numTiles_y);
     renderTask->wait();
-=======
 
-    /*! iw: using a local sync event for now; "in theory" we should be
-        able to attach something like a sync event to the frame
-        buffer, just trigger the task here, and let somebody else sync
-        on the framebuffer once it is needed; alas, I'm currently
-        running into some issues with the embree taks system when
-        trying to do so, and thus am reverting to this
-        fully-synchronous version for now */
+    // /*! iw: using a local sync event for now; "in theory" we should be
+    //     able to attach something like a sync event to the frame
+    //     buffer, just trigger the task here, and let somebody else sync
+    //     on the framebuffer once it is needed; alas, I'm currently
+    //     running into some issues with the embree taks system when
+    //     trying to do so, and thus am reverting to this
+    //     fully-synchronous version for now */
 
-    // renderTask->fb->frameIsReadyEvent = TaskScheduler::EventSync();
-    TaskScheduler::EventSync sync;
-    renderTask->task = embree::TaskScheduler::Task
-      (&sync,
-      // (&renderTask->fb->frameIsReadyEvent,
-       renderTask->_run,renderTask.ptr,
-       renderTask->numTiles_x*renderTask->numTiles_y,
-       renderTask->_finish,renderTask.ptr,
-       "LocalTiledLoadBalancer::RenderTask");
-    TaskScheduler::addTask(-1, TaskScheduler::GLOBAL_BACK, &renderTask->task); 
-    sync.sync();
->>>>>>> fdc252ed
+    // // renderTask->fb->frameIsReadyEvent = TaskScheduler::EventSync();
+    // TaskScheduler::EventSync sync;
+    // renderTask->task = embree::TaskScheduler::Task
+    //   (&sync,
+    //   // (&renderTask->fb->frameIsReadyEvent,
+    //    renderTask->_run,renderTask.ptr,
+    //    renderTask->numTiles_x*renderTask->numTiles_y,
+    //    renderTask->_finish,renderTask.ptr,
+    //    "LocalTiledLoadBalancer::RenderTask");
+    // TaskScheduler::addTask(-1, TaskScheduler::GLOBAL_BACK, &renderTask->task); 
+    // sync.sync();
   }
 
   void InterleavedTiledLoadBalancer::RenderTask::run(size_t taskIndex)
