--- conflicted
+++ resolved
@@ -56,26 +56,10 @@
                             RENDERTILE_PIXELS_PER_JOB + blocks-1)/blocks;
 
 #ifdef OSPRAY_USE_TBB
-<<<<<<< HEAD
-    TileWorkerTBB worker;
-    worker.tile         = &tile;
-    worker.renderer     = renderer.ptr;
-    worker.perFrameData = perFrameData;
-# if 1
-    // iw: See, I can do lambda's, too ;-)
     tbb::parallel_for(tbb::blocked_range<int>(0, numJobs), [&](const tbb::blocked_range<int> &range){
         for (int taskIndex = range.begin(); taskIndex != range.end(); ++taskIndex) 
-          run(taskIndex);
-      });
-# else
-    tbb::parallel_for(tbb::blocked_range<int>(0, numJobs), worker);
-# endif
-=======
-    tbb::parallel_for(tbb::blocked_range<int>(0, numJobs), [&](const tbb::blocked_range<int> &range){
-        for (int taskIndex = range.begin(); taskIndex != range.end(); ++taskIndex) 
           renderer->renderTile(perFrameData, tile, taskIndex);
       });
->>>>>>> fa5a18ac
 #else//OpenMP
 #   pragma omp parallel for schedule(dynamic)
     for (int i = 0; i < numJobs; ++i) {
