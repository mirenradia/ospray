--- conflicted
+++ resolved
@@ -561,7 +561,7 @@
           Material *mat = (Material*)matHandle.lookup();
           geo->setMaterial(mat);
         } break;
-<<<<<<< HEAD
+
         case api::MPIDevice::CMD_SET_PIXELOP: {
           const mpi::Handle fbHandle = cmd.get_handle();
           const mpi::Handle poHandle = cmd.get_handle();
@@ -571,7 +571,6 @@
           assert(po);
           fb->pixelOp = po->createInstance(fb,fb->pixelOp.ptr);
         } break;
-=======
 
         case api::MPIDevice::CMD_SET_REGION: {
           const mpi::Handle volumeHandle = cmd.get_handle();
@@ -595,7 +594,6 @@
             MPI_Send(&sumFail,1,MPI_INT,0,0,mpi::app.comm);
         } break;
 
->>>>>>> devel
         case api::MPIDevice::CMD_SET_STRING: {
           const mpi::Handle handle = cmd.get_handle();
           const char *name = cmd.get_charPtr();
