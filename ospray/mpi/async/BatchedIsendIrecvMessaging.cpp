// ======================================================================== //
// Copyright 2009-2016 Intel Corporation                                    //
//                                                                          //
// Licensed under the Apache License, Version 2.0 (the "License");          //
// you may not use this file except in compliance with the License.         //
// You may obtain a copy of the License at                                  //
//                                                                          //
//     http://www.apache.org/licenses/LICENSE-2.0                           //
//                                                                          //
// Unless required by applicable law or agreed to in writing, software      //
// distributed under the License is distributed on an "AS IS" BASIS,        //
// WITHOUT WARRANTIES OR CONDITIONS OF ANY KIND, either express or implied. //
// See the License for the specific language governing permissions and      //
// limitations under the License.                                           //
// ======================================================================== //

#ifdef _WIN32
#  define WIN32_LEAN_AND_MEAN
#  include <windows.h> // for Sleep
#else
#  include <time.h>
#endif
#include <chrono>
#include <atomic>
#include <thread>
#include "BatchedIsendIrecvMessaging.h"

namespace ospray {
  namespace mpi {
    namespace async {

      enum { SEND_WINDOW_SIZE = 48 };
      enum { RECV_WINDOW_SIZE = 48 };
      enum { PROC_WINDOW_SIZE = 20 };

      BatchedIsendIrecvImpl::Group::Group(const std::string &name, MPI_Comm comm, 
                                       Consumer *consumer, int32 tag)
        : async::Group(comm,consumer,tag),
          sendThread(this), recvThread(this), procThread(this), shouldExit(false)
      {
        recvThread.start();
        sendThread.start();
        procThread.start();
      }

      void BatchedIsendIrecvImpl::SendThread::run()
      {
        Group  *g = this->group;
        Action *actions[SEND_WINDOW_SIZE];
        MPI_Request request[SEND_WINDOW_SIZE];
        while (1) {
          // usleep(80);
          size_t numActions = 0;
          while (numActions == 0){
            numActions = g->sendQueue.getSomeFor(actions,SEND_WINDOW_SIZE,
                std::chrono::milliseconds(1));
            if (g->shouldExit.load()){
              return;
            }
          }
          for (int i=0;i<numActions;i++) {
            Action *action = actions[i];
            MPI_CALL(Isend(action->data,action->size,MPI_BYTE,
                           action->addr.rank,g->tag,g->comm,&request[i]));
          }

          // TODO: Is it ok to wait even if we're exiting? Maybe we'd just get send
          // failed statuses back?
          MPI_CALL(Waitall(numActions,request,MPI_STATUSES_IGNORE));
          
          for (int i=0;i<numActions;i++) {
            Action *action = actions[i];
            free(action->data);
            delete action;
          }
        }
      }
      
      void BatchedIsendIrecvImpl::RecvThread::run()
      {
        // note this thread not only _probes_ for new receives, it
        // also immediately starts the receive operation using Irecv()
        Group *g = (Group *)this->group;

        MPI_Request request[RECV_WINDOW_SIZE];
        Action *actions[RECV_WINDOW_SIZE];
        MPI_Status status;
        int numRequests = 0;
#ifdef _WIN32
        const DWORD sleep_time = 1; // ms --> much longer than 150us
#else
        const timespec sleep_time = timespec{0, 150000};
#endif

        while (1) {
          numRequests = 0;
          // wait for first message
          {
            // usleep(280);
            int msgAvail = 0;
            while (!msgAvail) {
              MPI_CALL(Iprobe(MPI_ANY_SOURCE,g->tag,g->comm,&msgAvail,&status));
              if (g->shouldExit.load()){
                return;
              }
              if (msgAvail){
                break;
              }
<<<<<<< HEAD
              // std::this_thread::sleep_for(std::chrono::milliseconds(1));
              usleep(100);
=======
#ifdef _WIN32
              Sleep(sleep_time);
#else
              // TODO: Can we do a CMake feature test for this_thread::sleep_for and
              // conditionally use nanosleep?
              nanosleep(&sleep_time, NULL);
#endif
>>>>>>> 601274c0
            }
            Action *action = new Action;
            action->addr = Address(g,status.MPI_SOURCE);
            MPI_CALL(Get_count(&status,MPI_BYTE,&action->size));

            action->data = malloc(action->size);
            MPI_CALL(Irecv(action->data,action->size,MPI_BYTE,
                           status.MPI_SOURCE,status.MPI_TAG,
                           g->comm,&request[numRequests]));
            actions[numRequests++] = action;
          }
          // ... and add all the other ones that are outstanding, up
          // to max window size
          while (numRequests < RECV_WINDOW_SIZE) {
            int msgAvail;
            MPI_CALL(Iprobe(MPI_ANY_SOURCE,g->tag,g->comm,&msgAvail,&status));
            if (!msgAvail)
              break;
            
            Action *action = new Action;
            action->addr = Address(g,status.MPI_SOURCE);
            MPI_CALL(Get_count(&status,MPI_BYTE,&action->size));

            action->data = malloc(action->size);
            MPI_CALL(Irecv(action->data,action->size,MPI_BYTE,
                           status.MPI_SOURCE,status.MPI_TAG,
                           g->comm,&request[numRequests]));
            actions[numRequests++] = action;
          }

          // TODO: Is it ok to wait even if we're exiting? Maybe we'd just get send
          // failed statuses back?
          // now, have certain number of messages available...
          MPI_CALL(Waitall(numRequests,request,MPI_STATUSES_IGNORE));

          // OK, all actions are valid now
          g->recvQueue.putSome(&actions[0],numRequests);
        }
      }

      void BatchedIsendIrecvImpl::ProcThread::run()
      {
        Group *g = (Group *)this->group;
        while (1) {
          Action *actions[PROC_WINDOW_SIZE];
          size_t numActions = 0;
          while (numActions == 0){
            numActions = g->recvQueue.getSomeFor(actions,PROC_WINDOW_SIZE,
                std::chrono::milliseconds(1));
            if (g->shouldExit.load()){
              return;
            }
          }
          for (int i=0;i<numActions;i++) {
            Action *action = actions[i];
            g->consumer->process(action->addr,action->data,action->size);
            delete action;
          }
        }
      }

      void BatchedIsendIrecvImpl::Group::shutdown()
      {
        std::cout << "#osp:mpi:BatchIsendIrecvMessaging:Group shutting down" << std::endl;
        shouldExit.store(true);
        sendThread.join();
        recvThread.join();
        procThread.join();
      }

      void BatchedIsendIrecvImpl::init()
      {
        mpi::world.barrier();
        printf("#osp:mpi:BatchedIsendIrecvMessaging started up %i/%i\n",
               mpi::world.rank,mpi::world.size);
        fflush(0);
        mpi::world.barrier();
      }

      void BatchedIsendIrecvImpl::shutdown()
      {
        mpi::world.barrier();
        printf("#osp:mpi:BatchedIsendIrecvMessaging shutting down %i/%i\n",
               mpi::world.rank,mpi::world.size);
        fflush(0);
        mpi::world.barrier();
        for (int i=0;i<myGroups.size();i++)
          myGroups[i]->shutdown();

        MPI_CALL(Finalize());
      }

      async::Group *BatchedIsendIrecvImpl::createGroup(const std::string &name, 
                                                    MPI_Comm comm, 
                                                    Consumer *consumer, 
                                                    int32 tag)
      {
        Group *g = new Group(name,comm,consumer,tag);
        myGroups.push_back(g);
        return g;
      }

      void BatchedIsendIrecvImpl::send(const Address &dest,
                                       void *msgPtr,
                                       int32 msgSize)
      {
        Action *action = new Action;
        action->addr   = dest;
        action->data   = msgPtr;
        action->size   = msgSize;

        Group *g = (Group *)dest.group;
        g->sendQueue.put(action);
      }

    } // ::ospray::mpi::async
  } // ::ospray::mpi
} // ::ospray<|MERGE_RESOLUTION|>--- conflicted
+++ resolved
@@ -106,10 +106,6 @@
               if (msgAvail){
                 break;
               }
-<<<<<<< HEAD
-              // std::this_thread::sleep_for(std::chrono::milliseconds(1));
-              usleep(100);
-=======
 #ifdef _WIN32
               Sleep(sleep_time);
 #else
@@ -117,7 +113,6 @@
               // conditionally use nanosleep?
               nanosleep(&sleep_time, NULL);
 #endif
->>>>>>> 601274c0
             }
             Action *action = new Action;
             action->addr = Address(g,status.MPI_SOURCE);
