// ======================================================================== //
// Copyright 2009-2015 Intel Corporation                                    //
//                                                                          //
// Licensed under the Apache License, Version 2.0 (the "License");          //
// you may not use this file except in compliance with the License.         //
// You may obtain a copy of the License at                                  //
//                                                                          //
//     http://www.apache.org/licenses/LICENSE-2.0                           //
//                                                                          //
// Unless required by applicable law or agreed to in writing, software      //
// distributed under the License is distributed on an "AS IS" BASIS,        //
// WITHOUT WARRANTIES OR CONDITIONS OF ANY KIND, either express or implied. //
// See the License for the specific language governing permissions and      //
// limitations under the License.                                           //
// ======================================================================== //

#include "MPICommon.h"
#include "ospray/api/Device.h"
#include "CommandStream.h"
#include "ospray/common/Managed.h"

/*! \file mpidevice.h Implements the "mpi" device for mpi rendering */

namespace ospray {
  namespace api {

    struct MPIDevice : public Device {
      typedef ospray::mpi::CommandStream CommandStream;

      CommandStream cmd;

      enum {
        CMD_NEW_RENDERER=0,
        CMD_FRAMEBUFFER_CREATE,
        CMD_RENDER_FRAME,
        CMD_FRAMEBUFFER_CLEAR,
        CMD_FRAMEBUFFER_MAP,
        CMD_FRAMEBUFFER_UNMAP,
        CMD_NEW_MODEL,
        CMD_NEW_GEOMETRY,
        CMD_NEW_MATERIAL,
        CMD_NEW_LIGHT,
        CMD_NEW_TRIANGLEMESH,
        CMD_NEW_CAMERA,
        CMD_NEW_VOLUME,
        CMD_NEW_TRANSFERFUNCTION,
        CMD_NEW_DATA,
        CMD_NEW_TEXTURE2D,
        CMD_ADD_GEOMETRY,
        CMD_ADD_VOLUME,
        CMD_COMMIT,
        CMD_LOAD_MODULE,
        CMD_RELEASE,
        CMD_SET_MATERIAL,

        CMD_SET_OBJECT,
        CMD_SET_STRING,
        CMD_SET_INT,
        CMD_SET_FLOAT,
        CMD_SET_VEC2F,
        CMD_SET_VEC3F,
        CMD_SET_VEC3I,
        CMD_USER
      } CommandTag;

      /*! constructor */
      MPIDevice(// AppMode appMode, OSPMode ospMode,
                int *_ac=NULL, const char **_av=NULL);

      /*! create a new frame buffer */
      virtual OSPFrameBuffer
      frameBufferCreate(const vec2i &size, 
                        const OSPFrameBufferFormat mode,
                        const uint32 channels);

      /*! create a new transfer function object (out of list of 
        registered transfer function types) */
      virtual OSPTransferFunction newTransferFunction(const char *type);

      /*! remove an existing geometry from a model */
      virtual void removeGeometry(OSPModel _model, OSPGeometry _geometry);

      /*! have given renderer create a new Light */
      virtual OSPLight newLight(OSPRenderer _renderer, const char *type);

      /*! map frame buffer */
      virtual const void *frameBufferMap(OSPFrameBuffer fb, 
                                         OSPFrameBufferChannel channel);

      /*! unmap previously mapped frame buffer */
      virtual void frameBufferUnmap(const void *mapped,
                                    OSPFrameBuffer fb);

      /*! clear the specified channel(s) of the frame buffer specified in 'whichChannels'
        
        if whichChannel&OSP_FB_COLOR!=0, clear the color buffer to
        '0,0,0,0'.  

        if whichChannel&OSP_FB_DEPTH!=0, clear the depth buffer to
        +inf.  

        if whichChannel&OSP_FB_ACCUM!=0, clear the accum buffer to 0,0,0,0,
        and reset accumID.
      */
      virtual void frameBufferClear(OSPFrameBuffer _fb,
                                    const uint32 fbChannelFlags); 

      /*! create a new model */
      virtual OSPModel newModel();

      // /*! finalize a newly specified model */
      // virtual void finalizeModel(OSPModel _model);

      /*! commit the given object's outstanding changes */
      virtual void commit(OSPObject object);

      /*! add a new geometry to a model */
      virtual void addGeometry(OSPModel _model, OSPGeometry _geometry);

      /*! add a new volume to a model */
      virtual void addVolume(OSPModel _model, OSPVolume _volume);

      /*! create a new data buffer */
      virtual OSPData newData(size_t nitems, OSPDataType format, void *init, int flags);

      /*! Copy data into the given volume. */
<<<<<<< HEAD
      virtual int setRegion(OSPVolume object, void *source, const vec3i &index, const vec3i &count);
=======
      virtual int setRegion(OSPVolume object, const void *source, 
                            const vec3i &index, const vec3i &count);
>>>>>>> 9ede8014

      /*! assign (named) string parameter to an object */
      virtual void setString(OSPObject object, const char *bufName, const char *s);

      /*! assign (named) data item as a parameter to an object */
      virtual void setObject(OSPObject target, const char *bufName, OSPObject value);

      /*! assign (named) float parameter to an object */
      virtual void setFloat(OSPObject object, const char *bufName, const float f);

      /*! assign (named) vec2f parameter to an object */
      virtual void setVec2f(OSPObject object, const char *bufName, const vec2f &v);

      /*! assign (named) vec3f parameter to an object */
      virtual void setVec3f(OSPObject object, const char *bufName, const vec3f &v);

      /*! assign (named) int parameter to an object */
      virtual void setInt(OSPObject object, const char *bufName, const int f);

      /*! assign (named) vec3i parameter to an object */
      virtual void setVec3i(OSPObject object, const char *bufName, const vec3i &v);

      /*! add untyped void pointer to object - this will *ONLY* work in local rendering!  */
      virtual void setVoidPtr(OSPObject object, const char *bufName, void *v);

      /*! Get the handle of the named data array associated with an object. */
      virtual int getData(OSPObject object, const char *name, OSPData *value);

      /*! Get a copy of the data in an array (the application is responsible for freeing this pointer). */
      virtual int getDataValues(OSPData object, void **pointer, size_t *count, OSPDataType *type);

      /*! Get the named scalar floating point value associated with an object. */
      virtual int getf(OSPObject object, const char *name, float *value);

      /*! Get the named scalar integer associated with an object. */
      virtual int geti(OSPObject object, const char *name, int *value);

      /*! Get the material associated with a geometry object. */
      virtual int getMaterial(OSPGeometry geometry, OSPMaterial *value);

      /*! Get the named object associated with an object. */
      virtual int getObject(OSPObject object, const char *name, OSPObject *value);

      /*! Retrieve a NULL-terminated list of the parameter names associated with an object. */
      virtual int getParameters(OSPObject object, char ***value);

      /*! Retrieve the total length of the names (with terminators) of the parameters associated with an object. */
      int getParametersSize(OSPObject object, int *value);

      /*! Get a pointer to a copy of the named character string associated with an object. */
      virtual int getString(OSPObject object, const char *name, char **value);

      /*! Get the type of the named parameter or the given object (if 'name' is NULL). */
      virtual int getType(OSPObject object, const char *name, OSPDataType *value);

      /*! Get the named 2-vector floating point value associated with an object. */
      virtual int getVec2f(OSPObject object, const char *name, vec2f *value);

      /*! Get the named 3-vector floating point value associated with an object. */
      virtual int getVec3f(OSPObject object, const char *name, vec3f *value);

      /*! Get the named 3-vector integer value associated with an object. */
      virtual int getVec3i(OSPObject object, const char *name, vec3i *value);

      /*! create a new triangle mesh geometry */
      virtual OSPTriangleMesh newTriangleMesh();

      /*! create a new renderer object (out of list of registered renderers) */
      virtual OSPRenderer newRenderer(const char *type);

      /*! create a new geometry object (out of list of registered geometrys) */
      virtual OSPGeometry newGeometry(const char *type);

      /*! have given renderer create a new material */
      virtual OSPMaterial newMaterial(OSPRenderer _renderer, const char *type);

      /*! create a new camera object (out of list of registered cameras) */
      virtual OSPCamera newCamera(const char *type);

      /*! create a new volume object (out of list of registered volumes) */
      virtual OSPVolume newVolume(const char *type);

      /*! call a renderer to render a frame buffer */
      virtual void renderFrame(OSPFrameBuffer _sc, 
                               OSPRenderer _renderer, 
                               const uint32 fbChannelFlags);

      /*! load module */
      virtual int loadModule(const char *name);

      //! release (i.e., reduce refcount of) given object
      /*! note that all objects in ospray are refcounted, so one cannot
        explicitly "delete" any object. instead, each object is created
        with a refcount of 1, and this refcount will be
        increased/decreased every time another object refers to this
        object resp releases its hold on it; if the refcount is 0 the
        object will automatically get deleted. For example, you can
        create a new material, assign it to a geometry, and immediately
        after this assignation release its refcount; the material will
        stay 'alive' as long as the given geometry requires it. */
      virtual void release(OSPObject _obj);

      //! assign given material to given geometry
      virtual void setMaterial(OSPGeometry _geom, OSPMaterial _mat);

      /*! create a new Texture2D object */
      virtual OSPTexture2D newTexture2D(int width, int height, 
                                        OSPDataType type, void *data, int flags);
    };

  } // ::ospray::api
} // ::ospray

<|MERGE_RESOLUTION|>--- conflicted
+++ resolved
@@ -124,12 +124,8 @@
       virtual OSPData newData(size_t nitems, OSPDataType format, void *init, int flags);
 
       /*! Copy data into the given volume. */
-<<<<<<< HEAD
-      virtual int setRegion(OSPVolume object, void *source, const vec3i &index, const vec3i &count);
-=======
       virtual int setRegion(OSPVolume object, const void *source, 
                             const vec3i &index, const vec3i &count);
->>>>>>> 9ede8014
 
       /*! assign (named) string parameter to an object */
       virtual void setString(OSPObject object, const char *bufName, const char *s);
