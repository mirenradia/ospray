--- conflicted
+++ resolved
@@ -55,10 +55,7 @@
         CMD_GET_TYPE,
         CMD_GET_VALUE,
         CMD_SET_MATERIAL,
-<<<<<<< HEAD
-=======
         CMD_SET_REGION,
->>>>>>> 4c143b43
         CMD_SET_OBJECT,
         CMD_SET_STRING,
         CMD_SET_INT,
