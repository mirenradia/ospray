// ======================================================================== //
// Copyright 2009-2016 Intel Corporation                                    //
//                                                                          //
// Licensed under the Apache License, Version 2.0 (the "License");          //
// you may not use this file except in compliance with the License.         //
// You may obtain a copy of the License at                                  //
//                                                                          //
//     http://www.apache.org/licenses/LICENSE-2.0                           //
//                                                                          //
// Unless required by applicable law or agreed to in writing, software      //
// distributed under the License is distributed on an "AS IS" BASIS,        //
// WITHOUT WARRANTIES OR CONDITIONS OF ANY KIND, either express or implied. //
// See the License for the specific language governing permissions and      //
// limitations under the License.                                           //
// ======================================================================== //

#undef NDEBUG // do all assertions in this file

#include "mpi/common/MPICommon.h"
#include "mpi/MPIDevice.h"
#include "common/Model.h"
#include "common/Data.h"
#include "common/Library.h"
#include "common/Util.h"
#include "geometry/TriangleMesh.h"
#include "render/Renderer.h"
#include "camera/Camera.h"
#include "volume/Volume.h"
#include "mpi/render/MPILoadBalancer.h"
#include "fb/LocalFB.h"
<<<<<<< HEAD
#include "mpi/async/CommLayer.h"
#include "mpi/DistributedFrameBuffer.h"
#include "Work.h"
=======
#include "mpi/common/async/CommLayer.h"
#include "mpi/fb/DistributedFrameBuffer.h"
>>>>>>> a378c314
// std
#ifndef _WIN32
#  include <unistd.h> // for fork()
#endif


namespace ospray {
  using std::cout;
  using std::endl;

  extern RTCDevice g_embreeDevice;

  namespace mpi {
    //! this runs an ospray worker process.
    /*! it's up to the proper init routine to decide which processes
      call this function and which ones don't. This function will not
      return. */
    OSPRAY_MPI_INTERFACE void runWorker();

    /*! in this mode ("ospray on ranks" mode, or "ranks" mode), the
        user has launched the app across all ranks using mpirun "<all
        rank> <app>"; no new processes need to get launched.

        Based on the 'startworkers' flag, this function can set up ospray in
        one of two modes:

        in "workers" mode (startworkes=true) all ranks > 0 become
        workers, and will NOT return to the application; rank 0 is the
        master that controls those workers but doesn't do any
        rendeirng (we may at some point allow the master to join in
        working as well, but currently this is not implemented). to
        reach that mode we call this function with
        'startworkers=true', which will make sure that, even though
        all ranks _called_ mpiinit, only rank 0 will ever return to
        the app, while all other ranks will automatically go to
        running worker code, and never ever return from this function.

        b) in "distribtued" mode the app itself is distributed, and
        will use the ospray distributed api to control ospray in a
        data-distributed mode. in this way, we'll call this function
        with startWorkers=false, which will let all ranks return from
        this function to do further work in the app.

        For this function, we assume:

        - all *all* MPI_COMM_WORLD processes are going into this function

        - this fct is called from ospInit (with ranksBecomeWorkers=true) or
          from ospdMpiInit (w/ ranksBecomeWorkers = false)
    */
<<<<<<< HEAD
    ospray::api::Device *createMPI_runOnExistingRanks(int *ac, const char **av,
                                                      bool ranksBecomeWorkers)
=======
    void createMPI_runOnExistingRanks(int *ac, const char **av,
                                      bool ranksBecomeWorkers)
>>>>>>> a378c314
    {
      MPI_Status status;
      mpi::init(ac,av);
      printf("#o: initMPI::OSPonRanks: %i/%i\n",world.rank,world.size);

      MPI_Barrier(MPI_COMM_WORLD);

      if (world.size <= 1) {
        throw std::runtime_error("No MPI workers found.\n#osp:mpi: Fatal Error "
                                 "- OSPRay told to run in MPI mode, but there "
                                 "seems to be no MPI peers!?\n#osp:mpi: (Did "
                                 "you forget an 'mpirun' in front of your "
                                 "application?)");
      }

      if (world.rank == 0) {
        // we're the root
        MPI_Comm_split(mpi::world.comm,1,mpi::world.rank,&app.comm);
        app.makeIntraComm();
        // app.makeIntercomm();
        printf("#w: app process %i/%i (global %i/%i)\n",
               app.rank,app.size,world.rank,world.size);

        MPI_Intercomm_create(app.comm, 0, world.comm, 1, 1, &worker.comm);
        // worker.makeIntracomm();
        worker.makeInterComm();

        printf("#m: ping-ponging a test message to every worker...\n");
        for (int i=0;i<worker.size;i++) {
          printf("#m: sending tag %i to worker %i\n",i,i);
          MPI_Send(&i,1,MPI_INT,i,i,worker.comm);
          int reply;
          MPI_Recv(&reply,1,MPI_INT,i,i,worker.comm,&status);
          Assert(reply == i);
        }

        MPI_Barrier(MPI_COMM_WORLD);
        // -------------------------------------------------------
        // at this point, all processes should be set up and synced. in
        // particular:
        // - app has intracommunicator to all workers (and vica versa)
        // - app process(es) are in one intercomm ("app"); workers all in
        //   another ("worker")
        // - all processes (incl app) have barrier'ed, and thus now in sync.
<<<<<<< HEAD

        // now, root proc(s) will return, initialize the MPI device, then
        // return to the app
        // TODO: Need to set right API mode
        if (ranksBecomeWorkers) {
          return new mpi::MPIDevice(ac,av);
        } else {
          return new mpi::MPIDevice(ac,av, OSPD_MODE_COLLABORATIVE);
        }
=======
>>>>>>> a378c314
      } else {
        // we're the workers
        MPI_Comm_split(mpi::world.comm,0,mpi::world.rank,&worker.comm);
        worker.makeIntraComm();
        // worker.makeIntercomm();
        printf("#w: worker process %i/%i (global %i/%i)\n",
               worker.rank,worker.size,world.rank,world.size);

        MPI_Intercomm_create(worker.comm, 0, world.comm, 0, 1, &app.comm);
        app.makeInterComm();
        // app.makeIntracomm();
        // worker.containsMe = true;
        // app.containsMe = false;

        // replying to test-message
        printf("#w: worker %i trying to receive tag %i...\n",
               worker.rank,worker.rank);
        int reply;
        MPI_Recv(&reply,1,MPI_INT,0,worker.rank,app.comm,&status);
        MPI_Send(&reply,1,MPI_INT,0,worker.rank,app.comm);

        MPI_Barrier(MPI_COMM_WORLD);
        // -------------------------------------------------------
        // at this point, all processes should be set up and synced. in
        // particular:
        // - app has intracommunicator to all workers (and vica versa)
        // - app process(es) are in one intercomm ("app"); workers all in
        //   another ("worker")
        // - all processes (incl app) have barrier'ed, and thus now in sync.

        // now, all workers will enter their worker loop (ie, they will *not*
        // return)
        if (ranksBecomeWorkers) {
          cout << "RUNNING WORKER W/O RETURNING!" << endl;
          mpi::runWorker();
          throw std::runtime_error("should never reach here!");
          /* no return here - 'runWorker' will never return */
        } else {
          cout << "#osp:mpi: distributed mode detected, "
               << "returning device on all ranks!" << endl;
<<<<<<< HEAD
          return new mpi::MPIDevice(ac,av, OSPD_MODE_COLLABORATIVE);
=======
>>>>>>> a378c314
        }
      }
      // nobody should ever come here ...
    }

    void createMPI_RanksBecomeWorkers(int *ac, const char **av)
    {
      createMPI_runOnExistingRanks(ac,av,true);
    }

    /*! in this mode ("separate worker group" mode)
      - the user may or may not have launched MPI explicitly for his app
      - the app may or may not be running distributed
      - the ospray frontend (the part linked to the app) will wait for a remote
        MPI gruop of
      workers to connect to this app
      - the ospray frontend will store the port its waiting on connections for
        in the
      filename passed to this function; or will print it to stdout if this is
      nullptr
    */
    void createMPI_ListenForWorkers(int *ac, const char **av,
                                    const char *fileNameToStorePortIn)
    {
      mpi::init(ac,av);

      if (world.rank < 1) {
        cout << "======================================================="
             << endl;
        cout << "initializing OSPRay MPI in 'listening for workers' mode"
             << endl;
        cout << "======================================================="
             << endl;
      }
      int rc;

      app.comm = world.comm;
      app.makeIntraComm();
      // app.makeIntercomm();

      char appPortName[MPI_MAX_PORT_NAME];
      if (world.rank == 0) {
        rc = MPI_Open_port(MPI_INFO_NULL, appPortName);
        Assert(rc == MPI_SUCCESS);

        // fix port name: replace all '$'s by '%'s to allow using it on the
        //                cmdline...
        char *fixedPortName = strdup(appPortName);
        for (char *s = fixedPortName; *s; ++s)
          if (*s == '$') *s = '%';

        cout << "#a: ospray app started, waiting for service connect"  << endl;
        cout << "#a: at port " << fixedPortName << endl;

        if (fileNameToStorePortIn) {
          FILE *file = fopen(fileNameToStorePortIn,"w");
          Assert2(file,"could not open file to store listen port in");
          fprintf(file,"%s",fixedPortName);
          fclose(file);
          cout << "#a: (ospray port name store in file '"
               << fileNameToStorePortIn << "')" << endl;
        }
      }
      rc = MPI_Comm_accept(appPortName,MPI_INFO_NULL,0,app.comm,&worker.comm);
      Assert(rc == MPI_SUCCESS);
      worker.makeInterComm();
      // worker.makeIntracomm();

      if (app.rank == 0) {
        cout << "======================================================="
             << endl;
        cout << "OSPRAY Worker ring connected" << endl;
        cout << "======================================================="
             << endl;
      }
      MPI_Barrier(app.comm);

      if (app.rank == 1) {
        cout << "WARNING: you're trying to run an mpi-parallel app with ospray;"
             << endl
             << " only the root rank is allowed to issue ospray calls" << endl;
        cout << "======================================================="
             << endl;
      }

      MPI_Barrier(app.comm);
    }

    /*! in this mode ("separate worker group" mode)
      - the user may or may not have launched MPI explicitly for his app
      - the app may or may not be running distributed
      - the ospray frontend (the part linked to the app) will use the specified
      'launchCmd' to launch a _new_ MPI group of worker processes.
      - the ospray frontend will assume the launched process to output 'OSPRAY_SERVICE_PORT'
      stdout, will parse that output for this string, and create an mpi connection to
      this port to establish the service
    */
<<<<<<< HEAD
    ospray::api::Device *createMPI_LaunchWorkerGroup(int *ac, const char **av,
                                                     const char *launchCommand)
=======
    void createMPI_LaunchWorkerGroup(int *ac, const char **av,
                                     const char *launchCommand)
>>>>>>> a378c314
    {
      int rc;

      mpi::init(ac,av);

      Assert(launchCommand);

      MPI_Comm_dup(world.comm,&app.comm);
      app.makeIntraComm();
      // app.makeIntercomm();

      char appPortName[MPI_MAX_PORT_NAME];
      if (app.rank == 0 || app.size == -1) {
        cout << "======================================================="
             << endl;
        cout << "initializing OSPRay MPI in 'launching new workers' mode"
             << endl;
        cout << "using launch script '" << launchCommand << "'" << endl;
        rc = MPI_Open_port(MPI_INFO_NULL, appPortName);
        Assert(rc == MPI_SUCCESS);

        // fix port name: replace all '$'s by '%'s to allow using it on the
        //                cmdline...
        char *fixedPortName = strdup(appPortName);
        cout << "with port " << fixedPortName <<  endl;
        cout << "======================================================="
             << endl;
        for (char *s = fixedPortName; *s; ++s)
          if (*s == '$') *s = '%';

        char systemCommand[10000];
        sprintf(systemCommand,"%s %s",launchCommand,fixedPortName);
#ifdef _WIN32
        throw std::runtime_error("OSPRay MPI: no fork() yet on Windows");
#else
        if (fork()) {
          auto result = system(systemCommand);
          (void)result;
          cout << "OSPRay worker process has died - killing application"
               << endl;
          exit(0);
        }
#endif
      }

      rc = MPI_Comm_accept(appPortName,MPI_INFO_NULL,0,app.comm,&worker.comm);
      Assert(rc == MPI_SUCCESS);
      worker.makeInterComm();
      // worker.makeIntracomm();
      if (app.rank == 0 || app.size == -1) {
        cout << "OSPRay MPI Worker ring successfully connected." << endl;
        cout << "found " << worker.size << " workers." << endl;
        cout << "======================================================="
             << endl;
      }
      if (app.size > 1) {
        if (app.rank == 1) {
          cout << "ospray:WARNING: you're trying to run an mpi-parallel app "
               << "with ospray\n"
               << "(only the root node is allowed to issue ospray api "
               << "calls right now)\n";
          cout << "======================================================="
               << endl;
        }

        MPI_Barrier(app.comm);
      }

      MPI_Barrier(app.comm);
    }

    MPIDevice::~MPIDevice()
    {
<<<<<<< HEAD
      PING;
      int initialized = false;
      MPI_CALL(Initialized(&initialized));
      if (initialized)
        throw std::runtime_error("OSPRay MPI Error: MPI already Initialized "
                                 "when calling ospMpiInit()");

      ospray::mpi::init(ac,(const char **)*av);
      if (mpi::world.size < 2) {
        throw std::runtime_error("#osp:mpi: trying to run distributed API mode"
                                 " with a single rank? (did you forget the "
                                 "'mpirun'?)");
=======
      // NOTE(jda) - Seems that there are no MPI Devices on worker ranks...this
      //             will likely change for data-distributed API settings?
      if (mpi::world.rank == 0) {
        cmd.newCommand(CMD_FINALIZE);
        cmd.flush();
        async::shutdown();
>>>>>>> a378c314
      }
    }

<<<<<<< HEAD
    // WILL: Just use the worker's error func
    extern void embreeErrorFunc(const RTCError code, const char* str);

    MPIDevice::MPIDevice(int *_ac, const char **_av, OSPDApiMode apiMode)
      : currentApiMode(apiMode), bufferedComm(mpi::BufferedMPIComm::get())
=======
    void MPIDevice::commit()
>>>>>>> a378c314
    {
      Device::commit();

      int _ac = 2;
      const char *_av[] = {"ospray_mpi_worker", "--osp:mpi"};

      std::string mode = getParamString("mpiMode", "mpi");

      if (mode == "mpi") {
        createMPI_RanksBecomeWorkers(&_ac,_av);
      }
      else if(mode == "mpi-launch") {
        std::string launchCommand = getParamString("launchCommand", "");

        if (launchCommand.empty()) {
          throw std::runtime_error("You must provide the launchCommand "
                                   "parameter in mpi-launch mode!");
        }

        createMPI_LaunchWorkerGroup(&_ac,_av,launchCommand.c_str());
      }
      else if (mode == "mpi-listen") {
        std::string fileNameToStorePortIn =
            getParamString("fileNameToStorePortIn", "");

        if (fileNameToStorePortIn.empty()) {
          throw std::runtime_error("You must provide the fileNameToStorePortIn "
                                   "parameter in mpi-listen mode!");
        }

        createMPI_ListenForWorkers(&_ac,_av,fileNameToStorePortIn.c_str());
      }
      else {
        throw std::runtime_error("Invalid MPI mode!");
      }

      TiledLoadBalancer::instance = new mpi::staticLoadBalancer::Master;

      if (mpi::world.size != 1) {
        if (mpi::world.rank < 0) {
          PRINT(mpi::world.rank);
          PRINT(mpi::world.size);
          throw std::runtime_error("OSPRay MPI startup error. Use \"mpirun "
                                   "-n 1 <command>\" when calling an "
                                   "application that tries to spawn to start "
                                   "the application you were trying to "
                                   "start.");
        }
      }
<<<<<<< HEAD

      if (apiMode == OSPD_MODE_MASTERED) {
        TiledLoadBalancer::instance = new mpi::staticLoadBalancer::Master;
      } else {
        TiledLoadBalancer::instance = new mpi::staticLoadBalancer::Slave;
      }

      // initialize embree. (we need to do this here rather than in
      // ospray::init() because in mpi-mode the latter is also called
      // in the host-stubs, where it shouldn't.
      std::stringstream embreeConfig;
      if (debugMode)
        embreeConfig << " threads=1,verbose=2";
      else if(numThreads > 0)
        embreeConfig << " threads=" << numThreads;
      g_embreeDevice = rtcNewDevice(embreeConfig.str().c_str());

      rtcDeviceSetErrorFunction(g_embreeDevice, embreeErrorFunc);

      RTCError erc = rtcDeviceGetError(g_embreeDevice);
      if (erc != RTC_NO_ERROR) {
        // why did the error function not get called !?
        std::cerr << "#osp:init: embree internal error number " << (int)erc
                  << std::endl;
        assert(erc == RTC_NO_ERROR);
      }
    }

    MPIDevice::~MPIDevice() {
      std::cout << "shutting down mpi device" << std::endl;
      work::CommandFinalize work;
      processWork(&work);
      rtcDeleteDevice(g_embreeDevice);
    }


    OSPFrameBuffer
    MPIDevice::frameBufferCreate(const vec2i &size,
=======
    }

    OSPFrameBuffer 
    MPIDevice::frameBufferCreate(const vec2i &size, 
>>>>>>> a378c314
                                 const OSPFrameBufferFormat mode,
                                 const uint32 channels)
    {
      ObjectHandle handle = allocateHandle();
      work::CreateFrameBuffer work(handle, size, mode, channels);
      processWork(&work);
      return (OSPFrameBuffer)(int64)handle;
    }


    /*! map frame buffer */
    const void *MPIDevice::frameBufferMap(OSPFrameBuffer _fb,
                                          OSPFrameBufferChannel channel)
    {
      ObjectHandle handle = (const ObjectHandle &)_fb;
      FrameBuffer *fb = (FrameBuffer *)handle.lookup();

      switch (channel) {
      case OSP_FB_COLOR: return fb->mapColorBuffer();
      case OSP_FB_DEPTH: return fb->mapDepthBuffer();
      default: return nullptr;
      }
    }

    /*! unmap previously mapped frame buffer */
    void MPIDevice::frameBufferUnmap(const void *mapped,
                                     OSPFrameBuffer _fb)
    {
      ObjectHandle handle = (const ObjectHandle &)_fb;
      FrameBuffer *fb = (FrameBuffer *)handle.lookup();
      fb->unmap(mapped);
    }

    /*! create a new model */
    OSPModel MPIDevice::newModel()
    {
      ObjectHandle handle = allocateHandle();
      work::NewObject<Model> work("", handle);
      processWork(&work);
      return (OSPModel)(int64)handle;
    }

    /*! finalize a newly specified model */
    void MPIDevice::commit(OSPObject _object)
    {
      Assert(_object);
      const ObjectHandle handle = (const ObjectHandle&)_object;
      // TODO: Where should this barrier be performed now?
      //MPI_Barrier(MPI_COMM_WORLD);
      work::CommitObject work(handle);
      processWork(&work);
      /*
      cmd.send(handle);
      cmd.flush();

      if (handle.defined()){
        handle.lookup()->commit();
      }

      MPI_Barrier(MPI_COMM_WORLD);
      */
    }

    /*! add a new geometry to a model */
    void MPIDevice::addGeometry(OSPModel _model, OSPGeometry _geometry)
    {
      Assert(_model);
      Assert(_geometry);
      work::AddObject<OSPGeometry> work(_model, _geometry);
      processWork(&work);
    }

    /*! add a new volume to a model */
    void MPIDevice::addVolume(OSPModel _model, OSPVolume _volume)
    {
      Assert(_model);
      Assert(_volume);
      work::AddObject<OSPVolume> work(_model, _volume);
      processWork(&work);
    }

    /*! create a new data buffer */
    OSPData MPIDevice::newData(size_t nitems, OSPDataType format,
                               void *init, int flags)
    {
      ObjectHandle handle = allocateHandle();
      // If we're in mastered mode you can't share data with remote nodes
      if (currentApiMode == OSPD_MODE_MASTERED) {
        flags = flags & ~OSP_DATA_SHARED_BUFFER;
      }
      work::NewData work(handle, nitems, format, init, flags);
      processWork(&work);
      return (OSPData)(int64)handle;
    }

    /*! assign (named) string parameter to an object */
    void MPIDevice::setVoidPtr(OSPObject _object, const char *bufName, void *v)
    {
      UNUSED(_object, bufName, v);
      throw std::runtime_error("setting a void pointer as parameter to an "
                               "object is not allowed in MPI mode");
    }

    void MPIDevice::removeParam(OSPObject object, const char *name)
    {
      Assert(object != nullptr  && "invalid object handle");
      Assert(name != nullptr && "invalid identifier for object parameter");

      const ObjectHandle handle = (const ObjectHandle&)object;

      cmd.newCommand(CMD_REMOVE_PARAM);
      cmd.send((const ObjectHandle &)object);
      cmd.send(name);
      cmd.flush();
    }

    /*! Copy data into the given object. */
    int MPIDevice::setRegion(OSPVolume _volume, const void *source,
                             const vec3i &index, const vec3i &count)
    {
      Assert(_volume);
      Assert(source);

      char *typeString = nullptr;
      getString(_volume, "voxelType", &typeString);
      std::cout << "got type string " << typeString << "\n";
      OSPDataType type = typeForString(typeString);
      delete[] typeString;

      Assert(type != OSP_UNKNOWN && "unknown volume voxel type");
      // TODO: should we be counting and reporting failures of setRegion
      // like before?
      work::SetRegion work(_volume, index, count, source, type);
      processWork(&work);
      return true;
    }

    /*! assign (named) string parameter to an object */
    void MPIDevice::setString(OSPObject _object,
                              const char *bufName,
                              const char *s)
    {
      Assert(_object);
      Assert(bufName);
      work::SetParam<std::string> work((ObjectHandle&)_object, bufName, s);
      processWork(&work);
    }

    /*! load module */
    int MPIDevice::loadModule(const char *name)
    {
      work::LoadModule work(name);
      processWork(&work);
      // FIXME: actually we should return an error code here...
      // TODO: If some fail? Can we assume if the master succeeds in loading
      // that all have succeeded in loading? I don't think so.
      return 0;
    }

    /*! assign (named) float parameter to an object */
    void MPIDevice::setFloat(OSPObject _object,
                             const char *bufName,
                             const float f)
    {
      Assert(_object);
      Assert(bufName);
      work::SetParam<float> work((ObjectHandle&)_object, bufName, f);
      processWork(&work);
      /*
      const ObjectHandle handle = (const ObjectHandle&)_object;
      if (handle.defined()){
        handle.lookup()->set(bufName, f);
      }

      cmd.newCommand(CMD_SET_FLOAT);
      cmd.send((const ObjectHandle &)_object);
      cmd.send(bufName);
      cmd.send(f);
      */
    }

    /*! assign (named) int parameter to an object */
    void MPIDevice::setInt(OSPObject _object, const char *bufName, const int i)
    {
      Assert(_object);
      Assert(bufName);
      work::SetParam<int> work((ObjectHandle&)_object, bufName, i);
      processWork(&work);
    }

    /*! assign (named) vec2f parameter to an object */
    void MPIDevice::setVec2f(OSPObject _object,
                             const char *bufName,
                             const vec2f &v)
    {
      Assert(_object);
      Assert(bufName);
      work::SetParam<vec2f> work((ObjectHandle&)_object, bufName, v);
      processWork(&work);
    }

    /*! assign (named) vec3f parameter to an object */
    void MPIDevice::setVec3f(OSPObject _object,
                             const char *bufName,
                             const vec3f &v)
    {
      Assert(_object);
      Assert(bufName);
      work::SetParam<vec3f> work((ObjectHandle&)_object, bufName, v);
      processWork(&work);
    }

    /*! assign (named) vec4f parameter to an object */
    void MPIDevice::setVec4f(OSPObject _object,
                             const char *bufName,
                             const vec4f &v)
    {
      Assert(_object);
      Assert(bufName);
      work::SetParam<vec4f> work((ObjectHandle&)_object, bufName, v);
      processWork(&work);
    }

    /*! assign (named) vec2i parameter to an object */
    void MPIDevice::setVec2i(OSPObject _object,
                             const char *bufName,
                             const vec2i &v)
    {
      Assert(_object);
      Assert(bufName);
      work::SetParam<vec2i> work((ObjectHandle&)_object, bufName, v);
      processWork(&work);
    }

    /*! assign (named) vec3i parameter to an object */
    void MPIDevice::setVec3i(OSPObject _object,
                             const char *bufName,
                             const vec3i &v)
    {
      Assert(_object);
      Assert(bufName);
      work::SetParam<vec3i> work((ObjectHandle&)_object, bufName, v);
      processWork(&work);
    }

    /*! assign (named) data item as a parameter to an object */
    void MPIDevice::setObject(OSPObject _target,
                              const char *bufName,
                              OSPObject _value)
    {
<<<<<<< HEAD
      Assert(_target != NULL);
      Assert(bufName != NULL);
      work::SetParam<OSPObject> work((ObjectHandle&)_target, bufName, _value);
      processWork(&work);
=======
      Assert(_target != nullptr);
      Assert(bufName != nullptr);
      const ObjectHandle tgtObjectHandle = (const ObjectHandle&)_target;
      const ObjectHandle valObjectHandle = (const ObjectHandle&)_value;

      cmd.newCommand(CMD_SET_OBJECT);
      cmd.send(tgtObjectHandle);
      cmd.send(bufName);
      cmd.send(valObjectHandle);
      cmd.flush();
>>>>>>> a378c314
    }

    /*! create a new pixelOp object (out of list of registered pixelOps) */
    OSPPixelOp MPIDevice::newPixelOp(const char *type)
    {
      Assert(type != nullptr);

      ObjectHandle handle = allocateHandle();
      work::NewObject<PixelOp> work(type, handle);
      processWork(&work);
      return (OSPPixelOp)(int64)handle;
    }

    /*! set a frame buffer's pixel op object */
    void MPIDevice::setPixelOp(OSPFrameBuffer _fb, OSPPixelOp _op)
    {
<<<<<<< HEAD
      Assert(_fb != NULL);
      Assert(_op != NULL);
      work::SetPixelOp work(_fb, _op);
      processWork(&work);
=======
      Assert(_fb != nullptr);
      Assert(_op != nullptr);

      cmd.newCommand(CMD_SET_PIXELOP);
      cmd.send((const ObjectHandle&)_fb);
      cmd.send((const ObjectHandle&)_op);
      cmd.flush();
>>>>>>> a378c314
    }

    /*! create a new renderer object (out of list of registered renderers) */
    OSPRenderer MPIDevice::newRenderer(const char *type)
    {
      Assert(type != nullptr);

      ObjectHandle handle = allocateHandle();
      work::NewObject<Renderer> work(type, handle);
      processWork(&work);
      /*
      // TODO WILL: What to do about the special treatment of the renderer
      // here for holding the error threshold!?
      ObjectHandle handle = ObjectHandle::alloc();

      // create renderer to hold some parameters locally (in particular
      // errorThreshold)
      ObjectHandle::assign(handle, new Renderer);

      cmd.newCommand(CMD_NEW_RENDERER);
      cmd.send(handle);
      cmd.send(type);
      cmd.flush();
      */
      return (OSPRenderer)(int64)handle;
    }

    /*! create a new camera object (out of list of registered cameras) */
    OSPCamera MPIDevice::newCamera(const char *type)
    {
<<<<<<< HEAD
      Assert(type != NULL);
      ObjectHandle handle = allocateHandle();
      work::NewObject<Camera> work(type, handle);
      processWork(&work);
=======
      Assert(type != nullptr);

      ObjectHandle handle = ObjectHandle::alloc();

      cmd.newCommand(CMD_NEW_CAMERA);
      cmd.send(handle);
      cmd.send(type);
      cmd.flush();
>>>>>>> a378c314
      return (OSPCamera)(int64)handle;
    }

    /*! create a new volume object (out of list of registered volumes) */
    OSPVolume MPIDevice::newVolume(const char *type)
    {
      Assert(type != nullptr);

      ObjectHandle handle = allocateHandle();
      work::NewObject<Volume> work(type, handle);
      processWork(&work);
      return (OSPVolume)(int64)handle;
    }

    /*! create a new geometry object (out of list of registered geometries) */
    OSPGeometry MPIDevice::newGeometry(const char *type)
    {
      Assert(type != nullptr);

      ObjectHandle handle = allocateHandle();
      work::NewObject<Geometry> work(type, handle);
      processWork(&work);
      return (OSPGeometry)(int64)handle;
    }

    /*! have given renderer create a new material */
    OSPMaterial MPIDevice::newMaterial(OSPRenderer _renderer, const char *type)
    {
      if (type == nullptr)
        throw std::runtime_error("#osp:mpi:newMaterial: NULL material type");
<<<<<<< HEAD
=======
      
      if (_renderer == nullptr)
        throw std::runtime_error("#osp:mpi:newMaterial: NULL renderer handle");

      ObjectHandle handle = ObjectHandle::alloc();
      
      cmd.newCommand(CMD_NEW_MATERIAL);
      cmd.send((const ObjectHandle&)_renderer);
      cmd.send((const ObjectHandle&)handle);
>>>>>>> a378c314

      if (_renderer == NULL)
        throw std::runtime_error("#osp:mpi:newMaterial: NULL renderer handle");

<<<<<<< HEAD
      ObjectHandle handle = allocateHandle();
      work::NewRendererObject<Material> work(type, _renderer, handle);
      processWork(&work);
      // TODO: Should we be tracking number of failures? Shouldn't they
      // all fail or not fail?
      return (OSPMaterial)(int64)handle;
=======
      int numFails = 0;
      MPI_Status status;
      int rc = MPI_Recv(&numFails,1,MPI_INT,
                        0,MPI_ANY_TAG,mpi::worker.comm,&status);
      (void)rc;
      if (numFails == 0)
        return (OSPMaterial)(int64)handle;
      else {
        handle.free();
        return (OSPMaterial)nullptr;
      }
>>>>>>> a378c314
    }

      /*! create a new transfer function object (out of list of
        registered transfer function types) */
    OSPTransferFunction MPIDevice::newTransferFunction(const char *type)
    {
      Assert(type != nullptr);

      ObjectHandle handle = allocateHandle();
      work::NewObject<TransferFunction> work(type, handle);
      processWork(&work);
      return (OSPTransferFunction)(int64)handle;
    }


    /*! have given renderer create a new Light */
    OSPLight MPIDevice::newLight(OSPRenderer _renderer, const char *type)
    {
      if (type == nullptr)
        throw std::runtime_error("#osp:mpi:newLight: NULL light type");

<<<<<<< HEAD
      ObjectHandle handle = allocateHandle();
      work::NewRendererObject<Light> work(type, _renderer, handle);
      processWork(&work);
      // TODO: Should we be tracking number of failures? Shouldn't they
      // all fail or not fail?
      return (OSPLight)(int64)handle;
=======
      ObjectHandle handle = ObjectHandle::alloc();
      
      cmd.newCommand(CMD_NEW_LIGHT);
      cmd.send((const ObjectHandle&)_renderer);
      cmd.send((const ObjectHandle&)handle);

      cmd.send(type);
      cmd.flush();

      // int MPI_Allreduce(void* , void*, int, MPI_Datatype, MPI_Op, MPI_Comm);
      int numFails = 0;
      MPI_Status status;
      int rc = MPI_Recv(&numFails,1,MPI_INT,
                        0,MPI_ANY_TAG,mpi::worker.comm,&status);
      (void)rc;
      if (numFails==0)
        return (OSPLight)(int64)handle;
      else {
        handle.free();
        return (OSPLight)nullptr;
      }
      return nullptr;
>>>>>>> a378c314
    }

    /*! clear the specified channel(s) of the frame buffer specified in
        'whichChannels'

      if whichChannel&OSP_FB_COLOR!=0, clear the color buffer to
      '0,0,0,0'.

      if whichChannel&OSP_FB_DEPTH!=0, clear the depth buffer to
      +inf.

      if whichChannel&OSP_FB_ACCUM!=0, clear the accum buffer to 0,0,0,0,
      and reset accumID.
    */
    void MPIDevice::frameBufferClear(OSPFrameBuffer _fb,
                                     const uint32 fbChannelFlags)
    {
      work::ClearFrameBuffer work(_fb, fbChannelFlags);
      processWork(&work);
    }

    /*! remove an existing geometry from a model */
    void MPIDevice::removeGeometry(OSPModel _model, OSPGeometry _geometry)
    {
      work::RemoveObject<OSPGeometry> work(_model, _geometry);
      processWork(&work);
    }

    /*! remove an existing volume from a model */
    void MPIDevice::removeVolume(OSPModel _model, OSPVolume _volume)
    {
      work::RemoveObject<OSPVolume> work(_model, _volume);
      processWork(&work);
    }


    /*! call a renderer to render a frame buffer */
    float MPIDevice::renderFrame(OSPFrameBuffer _fb,
                                OSPRenderer _renderer,
                                const uint32 fbChannelFlags)
    {
      bufferedComm->flush();
      work::RenderFrame work(_fb, _renderer, fbChannelFlags);
      processWork(&work);
      // TODO WILL: What do we return here? This call will
      // need to wait for all to finish rendering and we need
      // a result back.
      return 0.f;
      /*
      // TODO WILL: What to do about the local renderer?
      const ObjectHandle fb_handle = (const ObjectHandle&)_fb;
      const ObjectHandle renderer_handle = (const ObjectHandle&)_renderer;

      cmd.newCommand(CMD_RENDER_FRAME);
      cmd.send(fb_handle);
      cmd.send(renderer_handle);
      cmd.send((int32)fbChannelFlags);
      cmd.flush();

      FrameBuffer *fb = (FrameBuffer *)fb_handle.lookup();
      Renderer *renderer = (Renderer *)renderer_handle.lookup();

      return TiledLoadBalancer::instance->renderFrame(renderer,fb,fbChannelFlags);
      */
    }

    //! release (i.e., reduce refcount of) given object
    /*! note that all objects in ospray are refcounted, so one cannot
      explicitly "delete" any object. instead, each object is created
      with a refcount of 1, and this refcount will be
      increased/decreased every time another object refers to this
      object resp releases its hold on it; if the refcount is 0 the
      object will automatically get deleted. For example, you can
      create a new material, assign it to a geometry, and immediately
      after this assignation release its refcount; the material will
      stay 'alive' as long as the given geometry requires it. */
    void MPIDevice::release(OSPObject _obj)
    {
      if (!_obj) return;
      work::CommandRelease work((const ObjectHandle&)_obj);
      processWork(&work);
    }

    //! assign given material to given geometry
    void MPIDevice::setMaterial(OSPGeometry _geometry, OSPMaterial _material)
    {
      work::SetParam<OSPMaterial> work((ObjectHandle&)_geometry, _material);
      processWork(&work);
    }

    /*! create a new Texture2D object */
    OSPTexture2D MPIDevice::newTexture2D(const vec2i &sz,
        const OSPTextureFormat type, void *data, const uint32 flags)
    {
      ObjectHandle handle = allocateHandle();
      work::NewTexture2d work(handle, sz, type, data, flags);
      processWork(&work);
      return (OSPTexture2D)(int64)handle;
    }

    /*! return a string represenging the given API Mode */
    const char *apiModeName(int mode)
    {
      switch (mode) {
      case OSPD_MODE_INDEPENDENT:
        return "OSPD_MODE_INDEPENDENT";
      case OSPD_MODE_MASTERED:
        return "OSPD_MODE_MASTERED";
      case OSPD_MODE_COLLABORATIVE:
        return "OSPD_MODE_COLLABORATIVE";
      default:
        PRINT(mode);
        NOTIMPLEMENTED;
      };
    }

    /*! switch API mode for distriubted API extensions */
    void MPIDevice::apiMode(OSPDApiMode newMode)
    {
      printf("rank %i asked to go from %s mode to %s mode\n",
             mpi::world.rank,apiModeName(currentApiMode),apiModeName(newMode));
      switch (currentApiMode) {
        // ==================================================================
        // ==================================================================
      case OSPD_MODE_INDEPENDENT: {
        switch (newMode) {
        case OSPD_MODE_COLLABORATIVE:
        case OSPD_MODE_INDEPENDENT:
          currentApiMode = newMode;
          // It's probably worth making this an explicit sync point
          // between app/worker ranks. TODO: What comm to barrier on?
          // MPI_Barrier(MPI_COMM_WORLD);
          mpi::barrier(mpi::world);
          break;
        case OSPD_MODE_MASTERED:
          NOTIMPLEMENTED;
        }
      } break;
        // ==================================================================
        // currently in default (mastered) mode where master tells workers what
        // to do
        // ==================================================================
      case OSPD_MODE_MASTERED: {
        // first: tell workers to switch to new mode: they're in
        // mastered mode and thus waiting for *us* to tell them what
        // to do, so let's do it.
        switch (newMode) {
        case OSPD_MODE_MASTERED: {
          // nothing to do, actually, the workers are already in this
          // mode, no use sending this request again
          printf("rank %i remaining in mastered mode\n",mpi::world.rank);
        } break;
        case OSPD_MODE_INDEPENDENT:
        case OSPD_MODE_COLLABORATIVE: {
          printf("rank %i telling clients to switch to %s mode.\n",
                 mpi::world.rank,apiModeName(newMode));
          // cmd.newCommand(CMD_API_MODE);
          // cmd.send((int32)newMode);
          // cmd.flush();
          currentApiMode = newMode;
          // and just to be sure, do a barrier here -- not acutally needed
          // AFAICT.
          mpi::barrier(mpi::world);
          // MPI_Barrier(MPI_COMM_WORLD);
        } break;
        default:
          NOTIMPLEMENTED;
        };
      } break;
        // ==================================================================
        // ==================================================================
      case OSPD_MODE_COLLABORATIVE: {
        switch (newMode) {
        case OSPD_MODE_COLLABORATIVE:
        case OSPD_MODE_INDEPENDENT:
          currentApiMode = newMode;
          // It's probably worth making this an explicit sync point
          // between app/worker ranks. TODO: What comm to barrier on?
          mpi::barrier(mpi::world);
          // MPI_Barrier(MPI_COMM_WORLD);
          break;
        case OSPD_MODE_MASTERED:
          NOTIMPLEMENTED;
        }
      } break;

        // ==================================================================
        // this mode should not exit - implementation error
        // ==================================================================
      default:
        NOTIMPLEMENTED;
      };
    }

    void MPIDevice::sampleVolume(float **results,
                                 OSPVolume volume,
                                 const vec3f *worldCoordinates,
                                 const size_t &count)
    {
      Assert2(volume, "invalid volume handle");
      Assert2(worldCoordinates, "invalid worldCoordinates");

      Assert2(0, "not implemented");
      // cmd.newCommand(CMD_SAMPLE_VOLUME);
      // cmd.send((const ObjectHandle &) volume);
      // cmd.send(count);
      // cmd.send(worldCoordinates, count * sizeof(osp::vec3f));
      // cmd.flush();

      // *results = (float *)malloc(count * sizeof(float));
      // Assert(*results);

      // // for data-distributed volumes this will need to be updated...
      // cmd.get_data(count * sizeof(float), *results, 0, mpi::worker.comm);
    }

    int MPIDevice::getString(OSPObject _object, const char *name, char **value)
    {
      Assert(_object);
      Assert(name);

      ManagedObject *object = ((ObjectHandle&)_object).lookup();
      ManagedObject::Param *param = object->findParam(name);
      bool foundParameter = (param == NULL || param->type != OSP_STRING) ? false : true;
      if (foundParameter) {
        *value = new char[2048];
        strncpy(*value, param->s, 2048);
        return true;
      }
      return false;
    }

    void MPIDevice::processWork(work::Work* work)
    {
      if (currentApiMode == OSPD_MODE_MASTERED) {
        bufferedComm->send(mpi::Address(&mpi::worker,(int32)mpi::SEND_ALL), work);
        // TODO: Maybe instead of this we can have a concept of "flushing" work units
        if (work->flushing()) {
          bufferedComm->flush();
        }
        // Run the master side variant of the work unit
        work->runOnMaster();
      } else {
        work->run();
      }
    }

    ObjectHandle MPIDevice::allocateHandle() const {
      ObjectHandle handle = nullHandle;
      switch (currentApiMode) {
        case OSPD_MODE_MASTERED:
          handle = ObjectHandle::alloc();
          break;
        default:
          throw std::runtime_error("MPIDevice::processWork: Unimplemented mode!");
      }
      return handle;
    }

    OSP_REGISTER_DEVICE(MPIDevice, mpi_device);
    OSP_REGISTER_DEVICE(MPIDevice, mpi);

  } // ::ospray::mpi
} // ::ospray
<|MERGE_RESOLUTION|>--- conflicted
+++ resolved
@@ -28,14 +28,9 @@
 #include "volume/Volume.h"
 #include "mpi/render/MPILoadBalancer.h"
 #include "fb/LocalFB.h"
-<<<<<<< HEAD
-#include "mpi/async/CommLayer.h"
-#include "mpi/DistributedFrameBuffer.h"
-#include "Work.h"
-=======
 #include "mpi/common/async/CommLayer.h"
 #include "mpi/fb/DistributedFrameBuffer.h"
->>>>>>> a378c314
+#include "mpi/common/Work.h"
 // std
 #ifndef _WIN32
 #  include <unistd.h> // for fork()
@@ -46,7 +41,7 @@
   using std::cout;
   using std::endl;
 
-  extern RTCDevice g_embreeDevice;
+  //extern RTCDevice g_embreeDevice;
 
   namespace mpi {
     //! this runs an ospray worker process.
@@ -86,13 +81,8 @@
         - this fct is called from ospInit (with ranksBecomeWorkers=true) or
           from ospdMpiInit (w/ ranksBecomeWorkers = false)
     */
-<<<<<<< HEAD
-    ospray::api::Device *createMPI_runOnExistingRanks(int *ac, const char **av,
-                                                      bool ranksBecomeWorkers)
-=======
     void createMPI_runOnExistingRanks(int *ac, const char **av,
                                       bool ranksBecomeWorkers)
->>>>>>> a378c314
     {
       MPI_Status status;
       mpi::init(ac,av);
@@ -137,18 +127,6 @@
         // - app process(es) are in one intercomm ("app"); workers all in
         //   another ("worker")
         // - all processes (incl app) have barrier'ed, and thus now in sync.
-<<<<<<< HEAD
-
-        // now, root proc(s) will return, initialize the MPI device, then
-        // return to the app
-        // TODO: Need to set right API mode
-        if (ranksBecomeWorkers) {
-          return new mpi::MPIDevice(ac,av);
-        } else {
-          return new mpi::MPIDevice(ac,av, OSPD_MODE_COLLABORATIVE);
-        }
-=======
->>>>>>> a378c314
       } else {
         // we're the workers
         MPI_Comm_split(mpi::world.comm,0,mpi::world.rank,&worker.comm);
@@ -189,13 +167,8 @@
         } else {
           cout << "#osp:mpi: distributed mode detected, "
                << "returning device on all ranks!" << endl;
-<<<<<<< HEAD
-          return new mpi::MPIDevice(ac,av, OSPD_MODE_COLLABORATIVE);
-=======
->>>>>>> a378c314
         }
       }
-      // nobody should ever come here ...
     }
 
     void createMPI_RanksBecomeWorkers(int *ac, const char **av)
@@ -290,13 +263,8 @@
       stdout, will parse that output for this string, and create an mpi connection to
       this port to establish the service
     */
-<<<<<<< HEAD
-    ospray::api::Device *createMPI_LaunchWorkerGroup(int *ac, const char **av,
-                                                     const char *launchCommand)
-=======
     void createMPI_LaunchWorkerGroup(int *ac, const char **av,
                                      const char *launchCommand)
->>>>>>> a378c314
     {
       int rc;
 
@@ -370,39 +338,17 @@
 
     MPIDevice::~MPIDevice()
     {
-<<<<<<< HEAD
-      PING;
-      int initialized = false;
-      MPI_CALL(Initialized(&initialized));
-      if (initialized)
-        throw std::runtime_error("OSPRay MPI Error: MPI already Initialized "
-                                 "when calling ospMpiInit()");
-
-      ospray::mpi::init(ac,(const char **)*av);
-      if (mpi::world.size < 2) {
-        throw std::runtime_error("#osp:mpi: trying to run distributed API mode"
-                                 " with a single rank? (did you forget the "
-                                 "'mpirun'?)");
-=======
       // NOTE(jda) - Seems that there are no MPI Devices on worker ranks...this
       //             will likely change for data-distributed API settings?
       if (mpi::world.rank == 0) {
-        cmd.newCommand(CMD_FINALIZE);
-        cmd.flush();
-        async::shutdown();
->>>>>>> a378c314
-      }
-    }
-
-<<<<<<< HEAD
-    // WILL: Just use the worker's error func
-    extern void embreeErrorFunc(const RTCError code, const char* str);
-
-    MPIDevice::MPIDevice(int *_ac, const char **_av, OSPDApiMode apiMode)
-      : currentApiMode(apiMode), bufferedComm(mpi::BufferedMPIComm::get())
-=======
+        std::cout << "shutting down mpi device" << std::endl;
+        work::CommandFinalize work;
+        processWork(&work);
+        //rtcDeleteDevice(g_embreeDevice);
+      }
+    }
+
     void MPIDevice::commit()
->>>>>>> a378c314
     {
       Device::commit();
 
@@ -452,51 +398,10 @@
                                    "start.");
         }
       }
-<<<<<<< HEAD
-
-      if (apiMode == OSPD_MODE_MASTERED) {
-        TiledLoadBalancer::instance = new mpi::staticLoadBalancer::Master;
-      } else {
-        TiledLoadBalancer::instance = new mpi::staticLoadBalancer::Slave;
-      }
-
-      // initialize embree. (we need to do this here rather than in
-      // ospray::init() because in mpi-mode the latter is also called
-      // in the host-stubs, where it shouldn't.
-      std::stringstream embreeConfig;
-      if (debugMode)
-        embreeConfig << " threads=1,verbose=2";
-      else if(numThreads > 0)
-        embreeConfig << " threads=" << numThreads;
-      g_embreeDevice = rtcNewDevice(embreeConfig.str().c_str());
-
-      rtcDeviceSetErrorFunction(g_embreeDevice, embreeErrorFunc);
-
-      RTCError erc = rtcDeviceGetError(g_embreeDevice);
-      if (erc != RTC_NO_ERROR) {
-        // why did the error function not get called !?
-        std::cerr << "#osp:init: embree internal error number " << (int)erc
-                  << std::endl;
-        assert(erc == RTC_NO_ERROR);
-      }
-    }
-
-    MPIDevice::~MPIDevice() {
-      std::cout << "shutting down mpi device" << std::endl;
-      work::CommandFinalize work;
-      processWork(&work);
-      rtcDeleteDevice(g_embreeDevice);
-    }
-
-
-    OSPFrameBuffer
-    MPIDevice::frameBufferCreate(const vec2i &size,
-=======
     }
 
     OSPFrameBuffer 
     MPIDevice::frameBufferCreate(const vec2i &size, 
->>>>>>> a378c314
                                  const OSPFrameBufferFormat mode,
                                  const uint32 channels)
     {
@@ -602,6 +507,8 @@
 
     void MPIDevice::removeParam(OSPObject object, const char *name)
     {
+      // TODO IMPLEMENT WORK UNIT FOR REMOVEPARAM
+      /*
       Assert(object != nullptr  && "invalid object handle");
       Assert(name != nullptr && "invalid identifier for object parameter");
 
@@ -611,6 +518,7 @@
       cmd.send((const ObjectHandle &)object);
       cmd.send(name);
       cmd.flush();
+      */
     }
 
     /*! Copy data into the given object. */
@@ -747,23 +655,10 @@
                               const char *bufName,
                               OSPObject _value)
     {
-<<<<<<< HEAD
-      Assert(_target != NULL);
-      Assert(bufName != NULL);
-      work::SetParam<OSPObject> work((ObjectHandle&)_target, bufName, _value);
-      processWork(&work);
-=======
       Assert(_target != nullptr);
       Assert(bufName != nullptr);
-      const ObjectHandle tgtObjectHandle = (const ObjectHandle&)_target;
-      const ObjectHandle valObjectHandle = (const ObjectHandle&)_value;
-
-      cmd.newCommand(CMD_SET_OBJECT);
-      cmd.send(tgtObjectHandle);
-      cmd.send(bufName);
-      cmd.send(valObjectHandle);
-      cmd.flush();
->>>>>>> a378c314
+      work::SetParam<OSPObject> work((ObjectHandle&)_target, bufName, _value);
+      processWork(&work);
     }
 
     /*! create a new pixelOp object (out of list of registered pixelOps) */
@@ -780,20 +675,10 @@
     /*! set a frame buffer's pixel op object */
     void MPIDevice::setPixelOp(OSPFrameBuffer _fb, OSPPixelOp _op)
     {
-<<<<<<< HEAD
-      Assert(_fb != NULL);
-      Assert(_op != NULL);
-      work::SetPixelOp work(_fb, _op);
-      processWork(&work);
-=======
       Assert(_fb != nullptr);
       Assert(_op != nullptr);
-
-      cmd.newCommand(CMD_SET_PIXELOP);
-      cmd.send((const ObjectHandle&)_fb);
-      cmd.send((const ObjectHandle&)_op);
-      cmd.flush();
->>>>>>> a378c314
+      work::SetPixelOp work(_fb, _op);
+      processWork(&work);
     }
 
     /*! create a new renderer object (out of list of registered renderers) */
@@ -824,21 +709,10 @@
     /*! create a new camera object (out of list of registered cameras) */
     OSPCamera MPIDevice::newCamera(const char *type)
     {
-<<<<<<< HEAD
-      Assert(type != NULL);
+      Assert(type != nullptr);
       ObjectHandle handle = allocateHandle();
       work::NewObject<Camera> work(type, handle);
       processWork(&work);
-=======
-      Assert(type != nullptr);
-
-      ObjectHandle handle = ObjectHandle::alloc();
-
-      cmd.newCommand(CMD_NEW_CAMERA);
-      cmd.send(handle);
-      cmd.send(type);
-      cmd.flush();
->>>>>>> a378c314
       return (OSPCamera)(int64)handle;
     }
 
@@ -869,42 +743,16 @@
     {
       if (type == nullptr)
         throw std::runtime_error("#osp:mpi:newMaterial: NULL material type");
-<<<<<<< HEAD
-=======
       
       if (_renderer == nullptr)
         throw std::runtime_error("#osp:mpi:newMaterial: NULL renderer handle");
 
-      ObjectHandle handle = ObjectHandle::alloc();
-      
-      cmd.newCommand(CMD_NEW_MATERIAL);
-      cmd.send((const ObjectHandle&)_renderer);
-      cmd.send((const ObjectHandle&)handle);
->>>>>>> a378c314
-
-      if (_renderer == NULL)
-        throw std::runtime_error("#osp:mpi:newMaterial: NULL renderer handle");
-
-<<<<<<< HEAD
       ObjectHandle handle = allocateHandle();
       work::NewRendererObject<Material> work(type, _renderer, handle);
       processWork(&work);
       // TODO: Should we be tracking number of failures? Shouldn't they
       // all fail or not fail?
       return (OSPMaterial)(int64)handle;
-=======
-      int numFails = 0;
-      MPI_Status status;
-      int rc = MPI_Recv(&numFails,1,MPI_INT,
-                        0,MPI_ANY_TAG,mpi::worker.comm,&status);
-      (void)rc;
-      if (numFails == 0)
-        return (OSPMaterial)(int64)handle;
-      else {
-        handle.free();
-        return (OSPMaterial)nullptr;
-      }
->>>>>>> a378c314
     }
 
       /*! create a new transfer function object (out of list of
@@ -926,37 +774,12 @@
       if (type == nullptr)
         throw std::runtime_error("#osp:mpi:newLight: NULL light type");
 
-<<<<<<< HEAD
       ObjectHandle handle = allocateHandle();
       work::NewRendererObject<Light> work(type, _renderer, handle);
       processWork(&work);
       // TODO: Should we be tracking number of failures? Shouldn't they
       // all fail or not fail?
       return (OSPLight)(int64)handle;
-=======
-      ObjectHandle handle = ObjectHandle::alloc();
-      
-      cmd.newCommand(CMD_NEW_LIGHT);
-      cmd.send((const ObjectHandle&)_renderer);
-      cmd.send((const ObjectHandle&)handle);
-
-      cmd.send(type);
-      cmd.flush();
-
-      // int MPI_Allreduce(void* , void*, int, MPI_Datatype, MPI_Op, MPI_Comm);
-      int numFails = 0;
-      MPI_Status status;
-      int rc = MPI_Recv(&numFails,1,MPI_INT,
-                        0,MPI_ANY_TAG,mpi::worker.comm,&status);
-      (void)rc;
-      if (numFails==0)
-        return (OSPLight)(int64)handle;
-      else {
-        handle.free();
-        return (OSPLight)nullptr;
-      }
-      return nullptr;
->>>>>>> a378c314
     }
 
     /*! clear the specified channel(s) of the frame buffer specified in
