--- conflicted
+++ resolved
@@ -48,7 +48,7 @@
 export void LocalFrameBuffer_writeTile_RGBA_I8(void *uniform _fb, 
                                                uniform Tile &tile)
 {
-<<<<<<< HEAD
+// <<<<<<< HEAD
   uniform LocalFB *uniform fb    = (uniform LocalFB *uniform)_fb;
   uniform uint32  *uniform color = (uniform uint32 *uniform)fb->colorBuffer;
   uniform float   *uniform depth = (uniform float *uniform)fb->depthBuffer;
@@ -76,81 +76,81 @@
         col = pow(max(col,make_vec4f(0.f)), 1.f/2.2f); // XXX hardcoded gamma, should use pixelops!
 
         const uint32 asRGBA = cvt_uint32(col);
-=======
-  uniform LocalFB *uniform fb  = (uniform LocalFB *uniform)_fb;
-  uniform bool hasDepth = (fb->depthBuffer != NULL);
-  const uniform float accScale = 1.f/(fb->inherited.accumID+1);
-  if (fb->inherited.colorBufferFormat == ColorBufferFormat_RGBA_FLOAT32) {
-    uniform vec4f *uniform color
-      = fb->colorBuffer 
-      ? (uniform vec4f *uniform)fb->colorBuffer
-      : NULL;
-    uniform vec4f *uniform accum
-      = fb->accumBuffer
-      ? (uniform vec4f *uniform)fb->accumBuffer
-      : NULL;
-    uniform float *uniform depth
-      = fb->depthBuffer 
-      ? (uniform float *uniform)fb->depthBuffer
-      : NULL;
-    for (int i=0;i<TILE_SIZE*TILE_SIZE;i+=programCount) {
-      const uint32 pixID = i + programIndex;
-      const uint32  x     = tile.region.lower.x + (pixID % TILE_SIZE);
-      const uint32  y     = tile.region.lower.y + (pixID / TILE_SIZE);
-      const uint32  ofs   = y*fb->inherited.size.x+x;
-      const vec4f value = getRGBA(tile,pixID);
-      if (x < fb->inherited.size.x & y < fb->inherited.size.y) {
-        if (accum) {
-          vec4f acc = accum[ofs]+value;
-          accum[ofs] = acc;
-          if (color) {
-            color[ofs] = acc * accScale;
-          }
-        } else
-          if (color)
-            color[ofs] = value;
-        if (depth)
-          fb->depthBuffer[ofs] = tile.z[pixID];
-      }
-    }
-  } else if (fb->inherited.colorBufferFormat == ColorBufferFormat_RGBA_UINT8) {
-    uniform uint32 *uniform color
-      = fb->colorBuffer 
-      ? (uniform uint32 *uniform)fb->colorBuffer
-      : NULL;
-    uniform vec4f *uniform accum
-      = fb->accumBuffer
-      ? (uniform vec4f *uniform)fb->accumBuffer
-      : NULL;
-    uniform float *uniform depth
-      = fb->depthBuffer 
-      ? (uniform float *uniform)fb->depthBuffer
-      : NULL;
-
-
-    for (int i=0;i<TILE_SIZE*TILE_SIZE;i+=programCount) {
-      const uint32 pixID = i + programIndex;
-      const uint32  x     = tile.region.lower.x + (pixID % TILE_SIZE);
-      const uint32  y     = tile.region.lower.y + (pixID / TILE_SIZE);
-      const uint32  ofs   = y*fb->inherited.size.x+x;
-      const vec4f value = getRGBA(tile,pixID);
-      if (x < fb->inherited.size.x & y < fb->inherited.size.y) {
-        if (accum) {
-          vec4f acc = accum[ofs]+value;
-          accum[ofs] = acc;
-
-          acc = acc * accScale;
-          acc = pow(max(acc,make_vec4f(0.f)), 1.f/2.2f); // XXX hardcoded gamma, should use pixelops!
-
-          if (color) {
-            color[ofs] = cvt_uint32(acc);
-          }
-        } else
-          if (color)
-            color[ofs] = cvt_uint32(value);
-        if (depth)
-          fb->depthBuffer[ofs] = tile.z[pixID];
->>>>>>> 4c143b43
+// =======
+//   uniform LocalFB *uniform fb  = (uniform LocalFB *uniform)_fb;
+//   uniform bool hasDepth = (fb->depthBuffer != NULL);
+//   const uniform float accScale = 1.f/(fb->inherited.accumID+1);
+//   if (fb->inherited.colorBufferFormat == ColorBufferFormat_RGBA_FLOAT32) {
+//     uniform vec4f *uniform color
+//       = fb->colorBuffer 
+//       ? (uniform vec4f *uniform)fb->colorBuffer
+//       : NULL;
+//     uniform vec4f *uniform accum
+//       = fb->accumBuffer
+//       ? (uniform vec4f *uniform)fb->accumBuffer
+//       : NULL;
+//     uniform float *uniform depth
+//       = fb->depthBuffer 
+//       ? (uniform float *uniform)fb->depthBuffer
+//       : NULL;
+//     for (int i=0;i<TILE_SIZE*TILE_SIZE;i+=programCount) {
+//       const uint32 pixID = i + programIndex;
+//       const uint32  x     = tile.region.lower.x + (pixID % TILE_SIZE);
+//       const uint32  y     = tile.region.lower.y + (pixID / TILE_SIZE);
+//       const uint32  ofs   = y*fb->inherited.size.x+x;
+//       const vec4f value = getRGBA(tile,pixID);
+//       if (x < fb->inherited.size.x & y < fb->inherited.size.y) {
+//         if (accum) {
+//           vec4f acc = accum[ofs]+value;
+//           accum[ofs] = acc;
+//           if (color) {
+//             color[ofs] = acc * accScale;
+//           }
+//         } else
+//           if (color)
+//             color[ofs] = value;
+//         if (depth)
+//           fb->depthBuffer[ofs] = tile.z[pixID];
+//       }
+//     }
+//   } else if (fb->inherited.colorBufferFormat == ColorBufferFormat_RGBA_UINT8) {
+//     uniform uint32 *uniform color
+//       = fb->colorBuffer 
+//       ? (uniform uint32 *uniform)fb->colorBuffer
+//       : NULL;
+//     uniform vec4f *uniform accum
+//       = fb->accumBuffer
+//       ? (uniform vec4f *uniform)fb->accumBuffer
+//       : NULL;
+//     uniform float *uniform depth
+//       = fb->depthBuffer 
+//       ? (uniform float *uniform)fb->depthBuffer
+//       : NULL;
+
+
+//     for (int i=0;i<TILE_SIZE*TILE_SIZE;i+=programCount) {
+//       const uint32 pixID = i + programIndex;
+//       const uint32  x     = tile.region.lower.x + (pixID % TILE_SIZE);
+//       const uint32  y     = tile.region.lower.y + (pixID / TILE_SIZE);
+//       const uint32  ofs   = y*fb->inherited.size.x+x;
+//       const vec4f value = getRGBA(tile,pixID);
+//       if (x < fb->inherited.size.x & y < fb->inherited.size.y) {
+//         if (accum) {
+//           vec4f acc = accum[ofs]+value;
+//           accum[ofs] = acc;
+
+//           acc = acc * accScale;
+//           acc = pow(max(acc,make_vec4f(0.f)), 1.f/2.2f); // XXX hardcoded gamma, should use pixelops!
+
+//           if (color) {
+//             color[ofs] = cvt_uint32(acc);
+//           }
+//         } else
+//           if (color)
+//             color[ofs] = cvt_uint32(value);
+//         if (depth)
+//           fb->depthBuffer[ofs] = tile.z[pixID];
+// >>>>>>> devel
       }
 
       color[pixelID] = asRGBA;
