--- conflicted
+++ resolved
@@ -212,7 +212,6 @@
                                              void *uniform depthBuffer,
                                              void *uniform accumBuffer)
 {
-<<<<<<< HEAD
   uniform LocalFB *uniform self = uniform new uniform LocalFB;
   FrameBuffer_Constructor(&self->super,cClassPtr);
   FrameBuffer_set(&self->super,size_x,size_y,colorBufferFormat);
@@ -236,23 +235,21 @@
   // fb->super.colorBufferFormat
   //   = (uniform FrameBuffer_ColorBufferFormat)colorBufferFormat;
   // return fb;
-=======
-  uniform LocalFB *uniform fb = uniform new uniform LocalFB;
-  fb->inherited.setTile    = LocalFrameBuffer_setTile;
-  fb->inherited.accumTile  = LocalFrameBuffer_accumTile;
-  fb->inherited.accumID    = -1;
-  fb->inherited.size.x     = size_x;
-  fb->inherited.size.y     = size_y;
-  fb->inherited.rcpSize.x  = 1.f/size_x;
-  fb->inherited.rcpSize.y  = 1.f/size_y;
-  fb->inherited.rcpSize_1.x  = 1.f/(size_x-1.f);
-  fb->inherited.rcpSize_1.y  = 1.f/(size_y-1.f);
-  fb->inherited.gamma = 1.0f;
-  fb->colorBuffer = colorBuffer;
-  fb->depthBuffer = (uniform float *uniform)depthBuffer;
-  fb->accumBuffer = (uniform vec4f *uniform)accumBuffer;
-  fb->inherited.colorBufferFormat
-    = (uniform FrameBuffer_ColorBufferFormat)colorBufferFormat;
-  return fb;
->>>>>>> 63bb299b
+  // uniform LocalFB *uniform fb = uniform new uniform LocalFB;
+  // fb->inherited.setTile    = LocalFrameBuffer_setTile;
+  // fb->inherited.accumTile  = LocalFrameBuffer_accumTile;
+  // fb->inherited.accumID    = -1;
+  // fb->inherited.size.x     = size_x;
+  // fb->inherited.size.y     = size_y;
+  // fb->inherited.rcpSize.x  = 1.f/size_x;
+  // fb->inherited.rcpSize.y  = 1.f/size_y;
+  // fb->inherited.rcpSize_1.x  = 1.f/(size_x-1.f);
+  // fb->inherited.rcpSize_1.y  = 1.f/(size_y-1.f);
+  // fb->inherited.gamma = 1.0f;
+  // fb->colorBuffer = colorBuffer;
+  // fb->depthBuffer = (uniform float *uniform)depthBuffer;
+  // fb->accumBuffer = (uniform vec4f *uniform)accumBuffer;
+  // fb->inherited.colorBufferFormat
+  //   = (uniform FrameBuffer_ColorBufferFormat)colorBufferFormat;
+  // return fb;
 }