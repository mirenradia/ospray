--- conflicted
+++ resolved
@@ -11,17 +11,13 @@
 namespace ospray {
   /*! logging level - '0' means 'no logging at all', increasing
       numbers mean increasing verbosity of log messages */
-<<<<<<< HEAD
-  uint logLevel = 0;
+  uint32 logLevel = 0;
   bool debugMode = false;
 
-=======
-  uint32 logLevel = 0;
-  
->>>>>>> e6230d46
   void doAssertion(const char *file, int line, const char *expr, const char *expl) {
     if (expl)
-      fprintf(stderr,"%s:%u: Assertion failed: \"%s\":\nAdditional Info: %s\n", file, line, expr, expl);
+      fprintf(stderr,"%s:%u: Assertion failed: \"%s\":\nAdditional Info: %s\n", 
+              file, line, expr, expl);
     else
       fprintf(stderr,"%s:%u: Assertion failed: \"%s\".\n", file, line, expr);
     abort();
