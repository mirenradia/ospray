--- conflicted
+++ resolved
@@ -51,11 +51,7 @@
     };
 
     //! Constructor.
-<<<<<<< HEAD
-    DataDistributedBlockedVolume() {};
-=======
     DataDistributedBlockedVolume() : numDDBlocks(0), ddBlock(NULL) { PING; };
->>>>>>> fd341366
 
     //! Destructor.
     virtual ~DataDistributedBlockedVolume() {};
