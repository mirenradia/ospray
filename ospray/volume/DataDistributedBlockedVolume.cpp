// ======================================================================== //
// Copyright 2009-2015 Intel Corporation                                    //
//                                                                          //
// Licensed under the Apache License, Version 2.0 (the "License");          //
// you may not use this file except in compliance with the License.         //
// You may obtain a copy of the License at                                  //
//                                                                          //
//     http://www.apache.org/licenses/LICENSE-2.0                           //
//                                                                          //
// Unless required by applicable law or agreed to in writing, software      //
// distributed under the License is distributed on an "AS IS" BASIS,        //
// WITHOUT WARRANTIES OR CONDITIONS OF ANY KIND, either express or implied. //
// See the License for the specific language governing permissions and      //
// limitations under the License.                                           //
// ======================================================================== //

// ospray
#include "ospray/volume/DataDistributedBlockedVolume.h"
#include "ospray/common/Core.h"
#include "ospray/transferFunction/TransferFunction.h"
// ispc exports:
#include "DataDistributedBlockedVolume_ispc.h"

namespace ospray {

#if EXP_DATA_PARALLEL

  //! Allocate storage and populate the volume, called through the OSPRay API.
  void DataDistributedBlockedVolume::commit()
  {
    // IW: do NOT call parent commit here - this would try to build
    // the parent acceleration strucutre, which doesn't make sense on
    // blocks that do not exist!!!!

    // StructuredVolume::commit();

    updateEditableParameters();//
    
    StructuredVolume::commit();
    for (int i=0;i<numDDBlocks;i++) {
      DDBlock *block = ddBlock+i;
      if (!block->isMine) continue;
      block->cppVolume->commit();
      // PRINT(((BlockBrickedVolume*)block->cppVolume)->voxelRange);
      // std::cout << "warning - voxelRange not properly set for this type (because the 'setregion's also include _all_ voxels, even from those outside the block!) ... " << std::endl;
    }
  }

  void DataDistributedBlockedVolume::updateEditableParameters()
  {
    StructuredVolume::updateEditableParameters();
    for (int i=0;i<numDDBlocks;i++) {
      DDBlock *block = ddBlock+i;
      if (!block->isMine) continue;

      Ref<TransferFunction> transferFunction
        = (TransferFunction *)getParamObject("transferFunction", NULL);
      block->cppVolume->findParam("transferFunction",1)->set(transferFunction.ptr);

      block->cppVolume->findParam("samplingRate",1)->set(getParam1f("samplingRate", 1.f));
      block->cppVolume->findParam("gradientShadingEnabled",1)->set(getParam1i("gradientShadingEnabled", 0));

      block->cppVolume.ptr->updateEditableParameters();
    }
  }
  
  //! Copy voxels into the volume at the given index (non-zero return value indicates success).
  int DataDistributedBlockedVolume::setRegion(/* points to the first voxel to be copies. The
                                                 voxels at 'soruce' MUST have dimensions
                                                 'regionSize', must be organized in 3D-array
                                                 order, and must have the same voxel type as the
                                                 volume.*/
                                              const void *source, 
                                              /*! coordinates of the lower,
                                                left, front corner of the target
                                                region.*/
                                              const vec3i &regionCoords, 
                                              /*! size of the region that we're writing to; MUST
                                                be the same as the dimensions of source[][][] */
                                              const vec3i &regionSize)
  {
    // PING;
    // PRINT(regionCoords);
    // PRINT(regionSize);
    // Create the equivalent ISPC volume container and allocate memory for voxel data.
    if (ispcEquivalent == NULL) createEquivalentISPC();
    
    for (int i=0;i<numDDBlocks;i++) {
      if (ddBlock[i].isMine) {
        // std::cout << "setting region in block " << i << std::endl;
        ddBlock[i].cppVolume->setRegion(source,regionCoords-ddBlock[i].domain.lower,
                                        regionSize);
        ddBlock[i].ispcVolume = ddBlock[i].cppVolume->getIE();
      }
    }
    // float f = 0.5f;
    // computeVoxelRange(&f,1);

    return 0;
  }

  void DataDistributedBlockedVolume::createEquivalentISPC()
  {
    if (ispcEquivalent != NULL) return;

    // Get the voxel type.
    voxelType = getParamString("voxelType", "unspecified");  
    exitOnCondition(getVoxelType() == OSP_UNKNOWN, 
                    "unrecognized voxel type (must be set before calling ospSetRegion())");
    
    // Get the volume dimensions.
    this->dimensions = getParam3i("dimensions", vec3i(0));
    exitOnCondition(reduce_min(this->dimensions) <= 0, 
                    "invalid volume dimensions (must be set before calling ospSetRegion())");

<<<<<<< HEAD
    ddBlocks    = getParam3i("num_dp_blocks",vec3i(4,4,4));
    blockSize   = divRoundUp(dimensions,ddBlocks);
	std::cout << "#osp:dp: using data parallel volume of " << ddBlocks << " blocks, blockSize is " << blockSize << std::endl;
    
=======

    // Set the grid origin, default to (0,0,0).
    this->gridOrigin = getParam3f("gridOrigin", vec3f(0.f));

    // Get the volume dimensions.
    this->dimensions = getParam3i("dimensions", vec3i(0));
    exitOnCondition(reduce_min(this->dimensions) <= 0, 
                    "invalid volume dimensions");

    // Set the grid spacing, default to (1,1,1).
    this->gridSpacing = getParam3f("gridSpacing", vec3f(1.f));

    // =======================================================
    // by default, create 2x2x2 blocks
    // =======================================================
    ddBlocks = vec3i(2);
    const char *ddBlockStringFromEnv = getenv("OSPRAY_DD_NUM_BLOCKS");
    if (ddBlockStringFromEnv) {
      std::cout << "#osp: getting num DD blocks from env string OSPRAY_DD_NUM_BLOCKS='"
                << ddBlockStringFromEnv << "'" << std::endl;
      int numParsed = sscanf(ddBlockStringFromEnv,"%dx%dx%d",
                             &ddBlocks.x,&ddBlocks.y,&ddBlocks.z);
      if (numParsed != 3)
        throw std::runtime_error("#osp: cannot parse volume dimensions string "
                                 "(has to be XxYxZ)");
    }

    blockSize = divRoundUp(dimensions,ddBlocks);

>>>>>>> fd341366
    numDDBlocks = embree::reduce_mul(ddBlocks);
    ddBlock     = new DDBlock[numDDBlocks];

    printf("=======================================================\n");
    printf("created %ix%ix%i data distributed volume blocks\n",
           ddBlocks.x,ddBlocks.y,ddBlocks.z);
    printf("=======================================================\n");

    if (!ospray::core::isMpiParallel())
      throw std::runtime_error("data parallel volume, but not in mpi parallel mode...");
    int64 numWorkers = ospray::core::getWorkerCount();
    PRINT(numDDBlocks);
    PRINT(numWorkers);

    voxelType = getParamString("voxelType", "unspecified");  

    // if (numDDBlocks >= numWorkers) {
      // we have more workers than blocks - use one owner per block,
      // meaning we'll end up with multiple blocks per worker
      int blockID = 0;
      for (int iz=0;iz<ddBlocks.z;iz++)
        for (int iy=0;iy<ddBlocks.y;iy++)
          for (int ix=0;ix<ddBlocks.x;ix++, blockID++) {
            DDBlock *block = &ddBlock[blockID];
            if (numDDBlocks >= numWorkers) {
              block->firstOwner = blockID % numWorkers;
              block->numOwners = 1;
              // block->isMine  = block->firstOwner==ospray::core::getWorkerRank();
            } else {
              block->firstOwner = (blockID * numWorkers) / numDDBlocks;
              int nextBlockFirstOwner = ((blockID+1) * numWorkers) / numDDBlocks;
              block->numOwners = nextBlockFirstOwner - block->firstOwner;
            }
            block->isMine 
              = (ospray::core::getWorkerRank() >= block->firstOwner)
              && (ospray::core::getWorkerRank() < (block->firstOwner + block->numOwners));
            block->domain.lower = vec3i(ix,iy,iz) * blockSize;
            block->domain.upper = min(block->domain.lower+blockSize,dimensions);
            block->bounds.lower = gridOrigin + gridSpacing * vec3f(block->domain.lower);// / vec3f(dimensions);
            block->bounds.upper = gridOrigin + gridSpacing * vec3f(block->domain.upper);// / vec3f(dimensions);

            block->domain.upper = min(block->domain.upper+vec3i(1),dimensions);

            
            if (block->isMine) {
              Ref<Volume> volume = new BlockBrickedVolume;
              vec3i blockDims = block->domain.upper-block->domain.lower;
              volume->findParam("dimensions",1)->set(blockDims);
              volume->findParam("gridOrigin",1)->set(block->bounds.lower);
              volume->findParam("gridSpacing",1)->set(gridSpacing);
              volume->findParam("voxelType",1)->set(voxelType.c_str());

              printf("rank %i owns block %i,%i,%i (ID %i), dims %i %i %i\n",
                     core::getWorkerRank(),ix,iy,iz,blockID,blockDims.x,blockDims.y,blockDims.z);
              block->cppVolume = volume;
              block->ispcVolume = NULL; //volume->getIE();
            } else {
              block->ispcVolume = NULL;
              block->cppVolume = NULL;
            }
          }
    // } else {
    //   FATAL("not implemented yet - more workers than blocks ...");//TODO
    // }

    // Create an ISPC BlockBrickedVolume object and assign type-specific function pointers.
    ispcEquivalent = ispc::DDBVolume_create(this,                                                             
                                            (int)getVoxelType(), 
                                            (const ispc::vec3i&)dimensions,
                                            (const ispc::vec3i&)ddBlocks,
                                            (const ispc::vec3i&)blockSize,
                                            ddBlock);
    if (!ispcEquivalent) 
      throw std::runtime_error("could not create create data distributed volume");
  }

  // A volume type with internal data-distribution. needs a renderer
  // that is capable of data-parallel rendering!
  OSP_REGISTER_VOLUME(DataDistributedBlockedVolume, data_distributed_volume);

#endif

} // ::ospray

<|MERGE_RESOLUTION|>--- conflicted
+++ resolved
@@ -113,13 +113,10 @@
     exitOnCondition(reduce_min(this->dimensions) <= 0, 
                     "invalid volume dimensions (must be set before calling ospSetRegion())");
 
-<<<<<<< HEAD
     ddBlocks    = getParam3i("num_dp_blocks",vec3i(4,4,4));
     blockSize   = divRoundUp(dimensions,ddBlocks);
 	std::cout << "#osp:dp: using data parallel volume of " << ddBlocks << " blocks, blockSize is " << blockSize << std::endl;
     
-=======
-
     // Set the grid origin, default to (0,0,0).
     this->gridOrigin = getParam3f("gridOrigin", vec3f(0.f));
 
@@ -131,24 +128,23 @@
     // Set the grid spacing, default to (1,1,1).
     this->gridSpacing = getParam3f("gridSpacing", vec3f(1.f));
 
-    // =======================================================
-    // by default, create 2x2x2 blocks
-    // =======================================================
-    ddBlocks = vec3i(2);
-    const char *ddBlockStringFromEnv = getenv("OSPRAY_DD_NUM_BLOCKS");
-    if (ddBlockStringFromEnv) {
-      std::cout << "#osp: getting num DD blocks from env string OSPRAY_DD_NUM_BLOCKS='"
-                << ddBlockStringFromEnv << "'" << std::endl;
-      int numParsed = sscanf(ddBlockStringFromEnv,"%dx%dx%d",
-                             &ddBlocks.x,&ddBlocks.y,&ddBlocks.z);
-      if (numParsed != 3)
-        throw std::runtime_error("#osp: cannot parse volume dimensions string "
-                                 "(has to be XxYxZ)");
-    }
-
-    blockSize = divRoundUp(dimensions,ddBlocks);
-
->>>>>>> fd341366
+    // // =======================================================
+    // // by default, create 2x2x2 blocks
+    // // =======================================================
+    // ddBlocks = vec3i(2);
+    // const char *ddBlockStringFromEnv = getenv("OSPRAY_DD_NUM_BLOCKS");
+    // if (ddBlockStringFromEnv) {
+    //   std::cout << "#osp: getting num DD blocks from env string OSPRAY_DD_NUM_BLOCKS='"
+    //             << ddBlockStringFromEnv << "'" << std::endl;
+    //   int numParsed = sscanf(ddBlockStringFromEnv,"%dx%dx%d",
+    //                          &ddBlocks.x,&ddBlocks.y,&ddBlocks.z);
+    //   if (numParsed != 3)
+    //     throw std::runtime_error("#osp: cannot parse volume dimensions string "
+    //                              "(has to be XxYxZ)");
+    // }
+
+    // blockSize = divRoundUp(dimensions,ddBlocks);
+
     numDDBlocks = embree::reduce_mul(ddBlocks);
     ddBlock     = new DDBlock[numDDBlocks];
 
