--- conflicted
+++ resolved
@@ -168,104 +168,6 @@
         --i;
         continue;
       }
-<<<<<<< HEAD
-=======
-    }
-
-    // no device created on cmd line, yet, so default to localdevice
-    if (ospray::api::Device::current == NULL) {
-      ospray::api::Device::current = new ospray::api::LocalDevice(_ac,_av);
-    }
-  }
-
-
-  /*! destroy a given frame buffer.
-
-    due to internal reference counting the framebuffer may or may not be deleted immediately
-  */
-  extern "C" void ospFreeFrameBuffer(OSPFrameBuffer fb)
-  {
-    ASSERT_DEVICE();
-    Assert(fb != NULL);
-    ospray::api::Device::current->release(fb);
-  }
-
-  extern "C" OSPFrameBuffer ospNewFrameBuffer(const osp::vec2i &size,
-                                              const OSPFrameBufferFormat mode,
-                                              const uint32_t channels)
-  {
-    ASSERT_DEVICE();
-    return ospray::api::Device::current->frameBufferCreate((const vec2i&)size,mode,channels);
-  }
-
-  //! load module \<name\> from shard lib libospray_module_\<name\>.so, or
-  extern "C" error_t ospLoadModule(const char *moduleName)
-  {
-    ASSERT_DEVICE();
-    return ospray::api::Device::current->loadModule(moduleName);
-  }
-
-  extern "C" const void *ospMapFrameBuffer(OSPFrameBuffer fb,
-                                           OSPFrameBufferChannel channel)
-  {
-    ASSERT_DEVICE();
-    return ospray::api::Device::current->frameBufferMap(fb,channel);
-  }
-
-  extern "C" void ospUnmapFrameBuffer(const void *mapped,
-                                      OSPFrameBuffer fb)
-  {
-    ASSERT_DEVICE();
-    Assert(mapped != NULL && "invalid mapped pointer in ospUnmapFrameBuffer");
-    ospray::api::Device::current->frameBufferUnmap(mapped,fb);
-  }
-
-  extern "C" OSPModel ospNewModel()
-  {
-    ASSERT_DEVICE();
-    return ospray::api::Device::current->newModel();
-  }
-
-  extern "C" void ospAddGeometry(OSPModel model, OSPGeometry geometry)
-  {
-    ASSERT_DEVICE();
-    Assert(model != NULL && "invalid model in ospAddGeometry");
-    Assert(geometry != NULL && "invalid geometry in ospAddGeometry");
-    return ospray::api::Device::current->addGeometry(model,geometry);
-  }
-
-  extern "C" void ospRemoveGeometry(OSPModel model, OSPGeometry geometry)
-  {
-    ASSERT_DEVICE();
-    Assert(model != NULL && "invalid model in ospRemoveGeometry");
-    Assert(geometry != NULL && "invalid geometry in ospRemoveGeometry");
-    return ospray::api::Device::current->removeGeometry(model, geometry);
-  }
-
-  extern "C" void ospAddVolume(OSPModel model, OSPVolume volume)
-  {
-    ASSERT_DEVICE();
-    Assert(model != NULL && "invalid model in ospAddVolume");
-    Assert(volume != NULL && "invalid volume in ospAddVolume");
-    return ospray::api::Device::current->addVolume(model, volume);
-  }
-
-  extern "C" void ospRemoveVolume(OSPModel model, OSPVolume volume)
-  {
-    ASSERT_DEVICE();
-    Assert(model != NULL && "invalid model in ospRemoveVolume");
-    Assert(volume != NULL && "invalid volume in ospRemoveVolume");
-    return ospray::api::Device::current->removeVolume(model, volume);
-  }
-
-  /*! create a new data buffer, with optional init data and control flags */
-  extern "C" OSPData ospNewData(size_t nitems, OSPDataType format, const void *init, const uint32_t flags)
-  {
-    ASSERT_DEVICE();
-    return ospray::api::Device::current->newData(nitems,format,(void*)init,flags);
-  }
->>>>>>> ea09492c
-
     }
   }
 
